--- conflicted
+++ resolved
@@ -15,12 +15,8 @@
 use pyo3::prelude::*;
 use pyo3::IntoPyObjectExt;
 
-<<<<<<< HEAD
-pub mod pmh;
-=======
 pub mod lnn;
 mod pmh;
->>>>>>> 95a10e2a
 pub mod utils;
 
 #[pyfunction]
