# This code is part of Qiskit.
#
# (C) Copyright IBM 2021, 2024.
#
# This code is licensed under the Apache License, Version 2.0. You may
# obtain a copy of this license in the LICENSE.txt file in the root directory
# of this source tree or at http://www.apache.org/licenses/LICENSE-2.0.
#
# Any modifications or derivative works of this code must retain this
# copyright notice, and modified files need to carry a notice indicating
# that they have been altered from the originals.

# pylint: disable=missing-docstring

import math
import numpy as np

from qiskit.circuit.library import (
    RZGate,
    SXGate,
    XGate,
    CXGate,
    RYGate,
    RXGate,
    RXXGate,
    RGate,
    IGate,
    ECRGate,
    UGate,
    CCXGate,
    RZXGate,
    CZGate,
)
from qiskit.circuit import IfElseOp, ForLoopOp, WhileLoopOp, SwitchCaseOp
from qiskit.circuit.measure import Measure
from qiskit.circuit.parameter import Parameter
from qiskit import pulse
from qiskit.pulse.instruction_schedule_map import InstructionScheduleMap
from qiskit.pulse.calibration_entries import CalibrationPublisher, ScheduleDef
from qiskit.transpiler.coupling import CouplingMap
from qiskit.transpiler.instruction_durations import InstructionDurations
from qiskit.transpiler.timing_constraints import TimingConstraints
from qiskit.transpiler.exceptions import TranspilerError
from qiskit.transpiler import Target
from qiskit.transpiler import InstructionProperties
from qiskit.providers.fake_provider import (
    GenericBackendV2,
    Fake5QV1,
    Fake7QPulseV1,
)
from test import QiskitTestCase  # pylint: disable=wrong-import-order
from test.python.providers.fake_mumbai_v2 import (  # pylint: disable=wrong-import-order
    FakeMumbaiFractionalCX,
<<<<<<< HEAD
    FakeGeneva,
    FakeHanoi,
=======
>>>>>>> 39f18048
)


class TestTarget(QiskitTestCase):
    def setUp(self):
        super().setUp()
        self.theta = Parameter("theta")
        self.phi = Parameter("phi")
        self.lam = Parameter("lam")
        self.fake_backend = GenericBackendV2(num_qubits=2, basis_gates=[])
        self.fake_backend_target = self.fake_backend.target

        # GenericBackendV2 is limited to the standard gate library, and doesn't
        # let you pick which gates go to which qubits (beyond a general coupling
        # map), so the instructions are added to the target manually.
        rx_30_props = {
            (0,): InstructionProperties(duration=1.23e-8, error=0.00018115),
            (1,): InstructionProperties(duration=1.52e-8, error=0.00012115),
        }
        self.fake_backend_target.add_instruction(RXGate(np.pi / 6), rx_30_props, name="rx_30")
        rx_props = {
            (0,): InstructionProperties(duration=5.23e-8, error=0.00038115),
            (1,): InstructionProperties(duration=4.52e-8, error=0.00032115),
        }
        self.fake_backend_target.add_instruction(RXGate(self.theta), rx_props)
        u_props = {
            (0,): InstructionProperties(duration=5.23e-8, error=0.00038115),
            (1,): InstructionProperties(duration=4.52e-8, error=0.00032115),
        }
        self.fake_backend_target.add_instruction(UGate(self.theta, self.phi, self.lam), u_props)
        cx_props = {
            (0, 1): InstructionProperties(duration=5.23e-7, error=0.00098115),
        }
        self.fake_backend_target.add_instruction(CXGate(), cx_props)
        ecr_props = {
            (1, 0): InstructionProperties(duration=4.52e-9, error=0.0000132115),
        }
        self.fake_backend_target.add_instruction(ECRGate(), ecr_props)

        self.ibm_target = Target()
        i_props = {
            (0,): InstructionProperties(duration=35.5e-9, error=0.000413),
            (1,): InstructionProperties(duration=35.5e-9, error=0.000502),
            (2,): InstructionProperties(duration=35.5e-9, error=0.0004003),
            (3,): InstructionProperties(duration=35.5e-9, error=0.000614),
            (4,): InstructionProperties(duration=35.5e-9, error=0.006149),
        }
        self.ibm_target.add_instruction(IGate(), i_props)
        rz_props = {
            (0,): InstructionProperties(duration=0, error=0),
            (1,): InstructionProperties(duration=0, error=0),
            (2,): InstructionProperties(duration=0, error=0),
            (3,): InstructionProperties(duration=0, error=0),
            (4,): InstructionProperties(duration=0, error=0),
        }
        self.ibm_target.add_instruction(RZGate(self.theta), rz_props)
        sx_props = {
            (0,): InstructionProperties(duration=35.5e-9, error=0.000413),
            (1,): InstructionProperties(duration=35.5e-9, error=0.000502),
            (2,): InstructionProperties(duration=35.5e-9, error=0.0004003),
            (3,): InstructionProperties(duration=35.5e-9, error=0.000614),
            (4,): InstructionProperties(duration=35.5e-9, error=0.006149),
        }
        self.ibm_target.add_instruction(SXGate(), sx_props)
        x_props = {
            (0,): InstructionProperties(duration=35.5e-9, error=0.000413),
            (1,): InstructionProperties(duration=35.5e-9, error=0.000502),
            (2,): InstructionProperties(duration=35.5e-9, error=0.0004003),
            (3,): InstructionProperties(duration=35.5e-9, error=0.000614),
            (4,): InstructionProperties(duration=35.5e-9, error=0.006149),
        }
        self.ibm_target.add_instruction(XGate(), x_props)
        cx_props = {
            (3, 4): InstructionProperties(duration=270.22e-9, error=0.00713),
            (4, 3): InstructionProperties(duration=305.77e-9, error=0.00713),
            (3, 1): InstructionProperties(duration=462.22e-9, error=0.00929),
            (1, 3): InstructionProperties(duration=497.77e-9, error=0.00929),
            (1, 2): InstructionProperties(duration=227.55e-9, error=0.00659),
            (2, 1): InstructionProperties(duration=263.11e-9, error=0.00659),
            (0, 1): InstructionProperties(duration=519.11e-9, error=0.01201),
            (1, 0): InstructionProperties(duration=554.66e-9, error=0.01201),
        }
        self.ibm_target.add_instruction(CXGate(), cx_props)
        measure_props = {
            (0,): InstructionProperties(duration=5.813e-6, error=0.0751),
            (1,): InstructionProperties(duration=5.813e-6, error=0.0225),
            (2,): InstructionProperties(duration=5.813e-6, error=0.0146),
            (3,): InstructionProperties(duration=5.813e-6, error=0.0215),
            (4,): InstructionProperties(duration=5.813e-6, error=0.0333),
        }
        self.ibm_target.add_instruction(Measure(), measure_props)

        self.aqt_target = Target(description="AQT Target")
        rx_props = {
            (0,): None,
            (1,): None,
            (2,): None,
            (3,): None,
            (4,): None,
        }
        self.aqt_target.add_instruction(RXGate(self.theta), rx_props)
        ry_props = {
            (0,): None,
            (1,): None,
            (2,): None,
            (3,): None,
            (4,): None,
        }
        self.aqt_target.add_instruction(RYGate(self.theta), ry_props)
        rz_props = {
            (0,): None,
            (1,): None,
            (2,): None,
            (3,): None,
            (4,): None,
        }
        self.aqt_target.add_instruction(RZGate(self.theta), rz_props)
        r_props = {
            (0,): None,
            (1,): None,
            (2,): None,
            (3,): None,
            (4,): None,
        }
        self.aqt_target.add_instruction(RGate(self.theta, self.phi), r_props)
        rxx_props = {
            (0, 1): None,
            (0, 2): None,
            (0, 3): None,
            (0, 4): None,
            (1, 0): None,
            (2, 0): None,
            (3, 0): None,
            (4, 0): None,
            (1, 2): None,
            (1, 3): None,
            (1, 4): None,
            (2, 1): None,
            (3, 1): None,
            (4, 1): None,
            (2, 3): None,
            (2, 4): None,
            (3, 2): None,
            (4, 2): None,
            (3, 4): None,
            (4, 3): None,
        }
        self.aqt_target.add_instruction(RXXGate(self.theta), rxx_props)
        measure_props = {
            (0,): None,
            (1,): None,
            (2,): None,
            (3,): None,
            (4,): None,
        }
        self.aqt_target.add_instruction(Measure(), measure_props)
        self.empty_target = Target()
        self.ideal_sim_target = Target(num_qubits=3, description="Ideal Simulator")
        for inst in [
            UGate(self.theta, self.phi, self.lam),
            RXGate(self.theta),
            RYGate(self.theta),
            RZGate(self.theta),
            CXGate(),
            ECRGate(),
            CCXGate(),
            Measure(),
        ]:
            self.ideal_sim_target.add_instruction(inst, {None: None})

    def test_qargs(self):
        self.assertEqual(set(), self.empty_target.qargs)
        expected_ibm = {
            (0,),
            (1,),
            (2,),
            (3,),
            (4,),
            (3, 4),
            (4, 3),
            (3, 1),
            (1, 3),
            (1, 2),
            (2, 1),
            (0, 1),
            (1, 0),
        }
        self.assertEqual(expected_ibm, self.ibm_target.qargs)
        expected_aqt = {
            (0,),
            (1,),
            (2,),
            (3,),
            (4,),
            (0, 1),
            (0, 2),
            (0, 3),
            (0, 4),
            (1, 0),
            (2, 0),
            (3, 0),
            (4, 0),
            (1, 2),
            (1, 3),
            (1, 4),
            (2, 1),
            (3, 1),
            (4, 1),
            (2, 3),
            (2, 4),
            (3, 2),
            (4, 2),
            (3, 4),
            (4, 3),
        }
        self.assertEqual(expected_aqt, self.aqt_target.qargs)
        expected_fake = {
            (0,),
            (1,),
            (0, 1),
            (1, 0),
        }
        self.assertEqual(expected_fake, self.fake_backend_target.qargs)
        self.assertEqual(None, self.ideal_sim_target.qargs)

    def test_qargs_for_operation_name(self):
        with self.assertRaises(KeyError):
            self.empty_target.qargs_for_operation_name("rz")
        self.assertEqual(
            self.ibm_target.qargs_for_operation_name("rz"), {(0,), (1,), (2,), (3,), (4,)}
        )
        self.assertEqual(
            self.aqt_target.qargs_for_operation_name("rz"), {(0,), (1,), (2,), (3,), (4,)}
        )
        self.assertEqual(self.fake_backend_target.qargs_for_operation_name("cx"), {(0, 1)})
        self.assertEqual(
            self.fake_backend_target.qargs_for_operation_name("ecr"),
            {
                (1, 0),
            },
        )
        self.assertEqual(self.ideal_sim_target.qargs_for_operation_name("cx"), None)

    def test_instruction_names(self):
        self.assertEqual(self.empty_target.operation_names, set())
        self.assertEqual(self.ibm_target.operation_names, {"rz", "id", "sx", "x", "cx", "measure"})
        self.assertEqual(self.aqt_target.operation_names, {"rz", "ry", "rx", "rxx", "r", "measure"})
        self.assertEqual(
            self.fake_backend_target.operation_names,
            {"u", "cx", "measure", "ecr", "rx_30", "rx", "reset", "delay"},
        )
        self.assertEqual(
            self.ideal_sim_target.operation_names,
            {"u", "rz", "ry", "rx", "cx", "ecr", "ccx", "measure"},
        )

    def test_operations(self):
        self.assertEqual(self.empty_target.operations, [])
        ibm_expected = [RZGate(self.theta), IGate(), SXGate(), XGate(), CXGate(), Measure()]
        for gate in ibm_expected:
            self.assertIn(gate, self.ibm_target.operations)
        aqt_expected = [
            RZGate(self.theta),
            RXGate(self.theta),
            RYGate(self.theta),
            RGate(self.theta, self.phi),
            RXXGate(self.theta),
        ]
        for gate in aqt_expected:
            self.assertIn(gate, self.aqt_target.operations)
        fake_expected = [
            UGate(self.theta, self.phi, self.lam),
            CXGate(),
            Measure(),
            ECRGate(),
            RXGate(math.pi / 6),
            RXGate(self.theta),
        ]
        for gate in fake_expected:
            self.assertIn(gate, self.fake_backend_target.operations)
        ideal_sim_expected = [
            UGate(self.theta, self.phi, self.lam),
            RXGate(self.theta),
            RYGate(self.theta),
            RZGate(self.theta),
            CXGate(),
            ECRGate(),
            CCXGate(),
            Measure(),
        ]
        for gate in ideal_sim_expected:
            self.assertIn(gate, self.ideal_sim_target.operations)

    def test_instructions(self):
        self.assertEqual(self.empty_target.instructions, [])
        ibm_expected = [
            (IGate(), (0,)),
            (IGate(), (1,)),
            (IGate(), (2,)),
            (IGate(), (3,)),
            (IGate(), (4,)),
            (RZGate(self.theta), (0,)),
            (RZGate(self.theta), (1,)),
            (RZGate(self.theta), (2,)),
            (RZGate(self.theta), (3,)),
            (RZGate(self.theta), (4,)),
            (SXGate(), (0,)),
            (SXGate(), (1,)),
            (SXGate(), (2,)),
            (SXGate(), (3,)),
            (SXGate(), (4,)),
            (XGate(), (0,)),
            (XGate(), (1,)),
            (XGate(), (2,)),
            (XGate(), (3,)),
            (XGate(), (4,)),
            (CXGate(), (3, 4)),
            (CXGate(), (4, 3)),
            (CXGate(), (3, 1)),
            (CXGate(), (1, 3)),
            (CXGate(), (1, 2)),
            (CXGate(), (2, 1)),
            (CXGate(), (0, 1)),
            (CXGate(), (1, 0)),
            (Measure(), (0,)),
            (Measure(), (1,)),
            (Measure(), (2,)),
            (Measure(), (3,)),
            (Measure(), (4,)),
        ]
        self.assertEqual(ibm_expected, self.ibm_target.instructions)
        ideal_sim_expected = [
            (UGate(self.theta, self.phi, self.lam), None),
            (RXGate(self.theta), None),
            (RYGate(self.theta), None),
            (RZGate(self.theta), None),
            (CXGate(), None),
            (ECRGate(), None),
            (CCXGate(), None),
            (Measure(), None),
        ]
        self.assertEqual(ideal_sim_expected, self.ideal_sim_target.instructions)

    def test_instruction_properties(self):
        i_gate_2 = self.ibm_target.instruction_properties(2)
        self.assertEqual(i_gate_2.error, 0.0004003)
        self.assertIsNone(self.ideal_sim_target.instruction_properties(4))

    def test_get_instruction_from_name(self):
        with self.assertRaises(KeyError):
            self.empty_target.operation_from_name("measure")
        self.assertEqual(self.ibm_target.operation_from_name("measure"), Measure())
        self.assertEqual(self.fake_backend_target.operation_from_name("rx_30"), RXGate(math.pi / 6))
        self.assertEqual(self.fake_backend_target.operation_from_name("rx"), RXGate(self.theta))
        self.assertEqual(self.ideal_sim_target.operation_from_name("ccx"), CCXGate())

    def test_get_instructions_for_qargs(self):
        with self.assertRaises(KeyError):
            self.empty_target.operations_for_qargs((0,))
        expected = [RZGate(self.theta), IGate(), SXGate(), XGate(), Measure()]
        res = self.ibm_target.operations_for_qargs((0,))
        for gate in expected:
            self.assertIn(gate, res)
        expected = [ECRGate()]
        res = self.fake_backend_target.operations_for_qargs((1, 0))
        for gate in expected:
            self.assertIn(gate, res)
        expected = [CXGate()]
        res = self.fake_backend_target.operations_for_qargs((0, 1))
        self.assertEqual(expected, res)
        ideal_sim_expected = [
            UGate(self.theta, self.phi, self.lam),
            RXGate(self.theta),
            RYGate(self.theta),
            RZGate(self.theta),
            CXGate(),
            ECRGate(),
            CCXGate(),
            Measure(),
        ]
        for gate in ideal_sim_expected:
            self.assertIn(gate, self.ideal_sim_target.operations_for_qargs(None))

    def test_get_operation_for_qargs_global(self):
        expected = [
            RXGate(self.theta),
            RYGate(self.theta),
            RZGate(self.theta),
            RGate(self.theta, self.phi),
            Measure(),
        ]
        res = self.aqt_target.operations_for_qargs((0,))
        self.assertEqual(len(expected), len(res))
        for x in expected:
            self.assertIn(x, res)
        expected = [RXXGate(self.theta)]
        res = self.aqt_target.operations_for_qargs((0, 1))
        self.assertEqual(len(expected), len(res))
        for x in expected:
            self.assertIn(x, res)

    def test_get_invalid_operations_for_qargs(self):
        with self.assertRaises(KeyError):
            self.ibm_target.operations_for_qargs((0, 102))
        with self.assertRaises(KeyError):
            self.ibm_target.operations_for_qargs(None)

    def test_get_operation_names_for_qargs(self):
        with self.assertRaises(KeyError):
            self.empty_target.operation_names_for_qargs((0,))
        expected = {"rz", "id", "sx", "x", "measure"}
        res = self.ibm_target.operation_names_for_qargs((0,))
        for gate in expected:
            self.assertIn(gate, res)
        expected = {"ecr"}
        res = self.fake_backend_target.operation_names_for_qargs((1, 0))
        for gate in expected:
            self.assertIn(gate, res)
        expected = {"cx"}
        res = self.fake_backend_target.operation_names_for_qargs((0, 1))
        self.assertEqual(expected, res)
        ideal_sim_expected = ["u", "rx", "ry", "rz", "cx", "ecr", "ccx", "measure"]
        for gate in ideal_sim_expected:
            self.assertIn(gate, self.ideal_sim_target.operation_names_for_qargs(None))

    def test_get_operation_names_for_qargs_invalid_qargs(self):
        with self.assertRaises(KeyError):
            self.ibm_target.operation_names_for_qargs((0, 102))
        with self.assertRaises(KeyError):
            self.ibm_target.operation_names_for_qargs(None)

    def test_get_operation_names_for_qargs_global_insts(self):
        expected = {"r", "rx", "rz", "ry", "measure"}
        self.assertEqual(self.aqt_target.operation_names_for_qargs((0,)), expected)
        expected = {
            "rxx",
        }
        self.assertEqual(self.aqt_target.operation_names_for_qargs((0, 1)), expected)

    def test_coupling_map(self):
        self.assertEqual(
            CouplingMap().get_edges(), self.empty_target.build_coupling_map().get_edges()
        )
        self.assertEqual(
            set(CouplingMap.from_full(5).get_edges()),
            set(self.aqt_target.build_coupling_map().get_edges()),
        )
        self.assertEqual(
            {(0, 1), (1, 0)}, set(self.fake_backend_target.build_coupling_map().get_edges())
        )
        self.assertEqual(
            {
                (3, 4),
                (4, 3),
                (3, 1),
                (1, 3),
                (1, 2),
                (2, 1),
                (0, 1),
                (1, 0),
            },
            set(self.ibm_target.build_coupling_map().get_edges()),
        )
        self.assertEqual(None, self.ideal_sim_target.build_coupling_map())

    def test_coupling_map_mutations_do_not_propagate(self):
        cm = CouplingMap.from_line(5, bidirectional=False)
        cx_props = {
            edge: InstructionProperties(duration=270.22e-9, error=0.00713)
            for edge in cm.get_edges()
        }
        target = Target()
        target.add_instruction(CXGate(), cx_props)
        self.assertEqual(cm, target.build_coupling_map())
        symmetric = target.build_coupling_map()
        symmetric.make_symmetric()
        self.assertNotEqual(cm, symmetric)  # sanity check for the test.
        # Verify that mutating the output of `build_coupling_map` doesn't affect the target.
        self.assertNotEqual(target.build_coupling_map(), symmetric)

    def test_coupling_map_filtered_mutations_do_not_propagate(self):
        cm = CouplingMap.from_line(5, bidirectional=False)
        cx_props = {
            edge: InstructionProperties(duration=270.22e-9, error=0.00713)
            for edge in cm.get_edges()
            if 2 not in edge
        }
        target = Target()
        target.add_instruction(CXGate(), cx_props)
        symmetric = target.build_coupling_map(filter_idle_qubits=True)
        symmetric.make_symmetric()
        self.assertNotEqual(cm, symmetric)  # sanity check for the test.
        # Verify that mutating the output of `build_coupling_map` doesn't affect the target.
        self.assertNotEqual(target.build_coupling_map(filter_idle_qubits=True), symmetric)

    def test_coupling_map_no_filter_mutations_do_not_propagate(self):
        cm = CouplingMap.from_line(5, bidirectional=False)
        cx_props = {
            edge: InstructionProperties(duration=270.22e-9, error=0.00713)
            for edge in cm.get_edges()
        }
        target = Target()
        target.add_instruction(CXGate(), cx_props)
        # The filter here does not actually do anything, because there's no idle qubits.  This is
        # just a test that this path is also not cached.
        self.assertEqual(cm, target.build_coupling_map(filter_idle_qubits=True))
        symmetric = target.build_coupling_map(filter_idle_qubits=True)
        symmetric.make_symmetric()
        self.assertNotEqual(cm, symmetric)  # sanity check for the test.
        # Verify that mutating the output of `build_coupling_map` doesn't affect the target.
        self.assertNotEqual(target.build_coupling_map(filter_idle_qubits=True), symmetric)

    def test_coupling_map_2q_gate(self):
        cmap = self.fake_backend_target.build_coupling_map("ecr")
        self.assertEqual(
            [(1, 0)],
            cmap.get_edges(),
        )

    def test_coupling_map_3q_gate(self):
        fake_target = Target()
        ccx_props = {
            (0, 1, 2): None,
            (1, 0, 2): None,
            (2, 1, 0): None,
        }
        fake_target.add_instruction(CCXGate(), ccx_props)
        with self.assertLogs("qiskit.transpiler.target", level="WARN") as log:
            cmap = fake_target.build_coupling_map()
        self.assertEqual(
            log.output,
            [
                "WARNING:qiskit.transpiler.target:"
                "This Target object contains multiqubit gates that "
                "operate on > 2 qubits. This will not be reflected in "
                "the output coupling map."
            ],
        )
        self.assertEqual([], cmap.get_edges())
        with self.assertRaises(ValueError):
            fake_target.build_coupling_map("ccx")

    def test_coupling_map_mixed_ideal_global_1q_and_2q_gates(self):
        n_qubits = 3
        target = Target()
        target.add_instruction(CXGate(), {(i, i + 1): None for i in range(n_qubits - 1)})
        target.add_instruction(RXGate(Parameter("theta")), {None: None})
        cmap = target.build_coupling_map()
        self.assertEqual([(0, 1), (1, 2)], cmap.get_edges())

    def test_coupling_map_mixed_global_1q_and_2q_gates(self):
        n_qubits = 3
        target = Target()
        target.add_instruction(CXGate(), {(i, i + 1): None for i in range(n_qubits - 1)})
        target.add_instruction(RXGate(Parameter("theta")))
        cmap = target.build_coupling_map()
        self.assertEqual([(0, 1), (1, 2)], cmap.get_edges())

    def test_coupling_map_mixed_ideal_global_2q_and_real_2q_gates(self):
        n_qubits = 3
        target = Target()
        target.add_instruction(CXGate(), {(i, i + 1): None for i in range(n_qubits - 1)})
        target.add_instruction(ECRGate())
        cmap = target.build_coupling_map()
        self.assertIsNone(cmap)

    def test_physical_qubits(self):
        self.assertEqual([], self.empty_target.physical_qubits)
        self.assertEqual(list(range(5)), self.ibm_target.physical_qubits)
        self.assertEqual(list(range(5)), self.aqt_target.physical_qubits)
        self.assertEqual(list(range(2)), self.fake_backend_target.physical_qubits)
        self.assertEqual(list(range(3)), self.ideal_sim_target.physical_qubits)

    def test_duplicate_instruction_add_instruction(self):
        target = Target()
        target.add_instruction(XGate(), {(0,): None})
        with self.assertRaises(AttributeError):
            target.add_instruction(XGate(), {(1,): None})

    def test_durations(self):
        empty_durations = self.empty_target.durations()
        self.assertEqual(
            empty_durations.duration_by_name_qubits, InstructionDurations().duration_by_name_qubits
        )
        aqt_durations = self.aqt_target.durations()
        self.assertEqual(aqt_durations.duration_by_name_qubits, {})
        ibm_durations = self.ibm_target.durations()
        expected = {
            ("cx", (0, 1)): (5.1911e-07, "s"),
            ("cx", (1, 0)): (5.5466e-07, "s"),
            ("cx", (1, 2)): (2.2755e-07, "s"),
            ("cx", (1, 3)): (4.9777e-07, "s"),
            ("cx", (2, 1)): (2.6311e-07, "s"),
            ("cx", (3, 1)): (4.6222e-07, "s"),
            ("cx", (3, 4)): (2.7022e-07, "s"),
            ("cx", (4, 3)): (3.0577e-07, "s"),
            ("id", (0,)): (3.55e-08, "s"),
            ("id", (1,)): (3.55e-08, "s"),
            ("id", (2,)): (3.55e-08, "s"),
            ("id", (3,)): (3.55e-08, "s"),
            ("id", (4,)): (3.55e-08, "s"),
            ("measure", (0,)): (5.813e-06, "s"),
            ("measure", (1,)): (5.813e-06, "s"),
            ("measure", (2,)): (5.813e-06, "s"),
            ("measure", (3,)): (5.813e-06, "s"),
            ("measure", (4,)): (5.813e-06, "s"),
            ("rz", (0,)): (0, "s"),
            ("rz", (1,)): (0, "s"),
            ("rz", (2,)): (0, "s"),
            ("rz", (3,)): (0, "s"),
            ("rz", (4,)): (0, "s"),
            ("sx", (0,)): (3.55e-08, "s"),
            ("sx", (1,)): (3.55e-08, "s"),
            ("sx", (2,)): (3.55e-08, "s"),
            ("sx", (3,)): (3.55e-08, "s"),
            ("sx", (4,)): (3.55e-08, "s"),
            ("x", (0,)): (3.55e-08, "s"),
            ("x", (1,)): (3.55e-08, "s"),
            ("x", (2,)): (3.55e-08, "s"),
            ("x", (3,)): (3.55e-08, "s"),
            ("x", (4,)): (3.55e-08, "s"),
        }
        self.assertEqual(ibm_durations.duration_by_name_qubits, expected)

    def test_mapping(self):
        with self.assertRaises(KeyError):
            _res = self.empty_target["cx"]
        expected = {
            (0,): None,
            (1,): None,
            (2,): None,
            (3,): None,
            (4,): None,
        }
        self.assertEqual(self.aqt_target["r"], expected)
        self.assertEqual(["rx", "ry", "rz", "r", "rxx", "measure"], list(self.aqt_target))
        expected_values = [
            {
                (0,): None,
                (1,): None,
                (2,): None,
                (3,): None,
                (4,): None,
            },
            {
                (0,): None,
                (1,): None,
                (2,): None,
                (3,): None,
                (4,): None,
            },
            {
                (0,): None,
                (1,): None,
                (2,): None,
                (3,): None,
                (4,): None,
            },
            {
                (0,): None,
                (1,): None,
                (2,): None,
                (3,): None,
                (4,): None,
            },
            {
                (0, 1): None,
                (0, 2): None,
                (0, 3): None,
                (0, 4): None,
                (1, 0): None,
                (2, 0): None,
                (3, 0): None,
                (4, 0): None,
                (1, 2): None,
                (1, 3): None,
                (1, 4): None,
                (2, 1): None,
                (3, 1): None,
                (4, 1): None,
                (2, 3): None,
                (2, 4): None,
                (3, 2): None,
                (4, 2): None,
                (3, 4): None,
                (4, 3): None,
            },
            {
                (0,): None,
                (1,): None,
                (2,): None,
                (3,): None,
                (4,): None,
            },
        ]
        self.assertEqual(expected_values, list(self.aqt_target.values()))
        expected_items = {
            "rx": {
                (0,): None,
                (1,): None,
                (2,): None,
                (3,): None,
                (4,): None,
            },
            "ry": {
                (0,): None,
                (1,): None,
                (2,): None,
                (3,): None,
                (4,): None,
            },
            "rz": {
                (0,): None,
                (1,): None,
                (2,): None,
                (3,): None,
                (4,): None,
            },
            "r": {
                (0,): None,
                (1,): None,
                (2,): None,
                (3,): None,
                (4,): None,
            },
            "rxx": {
                (0, 1): None,
                (0, 2): None,
                (0, 3): None,
                (0, 4): None,
                (1, 0): None,
                (2, 0): None,
                (3, 0): None,
                (4, 0): None,
                (1, 2): None,
                (1, 3): None,
                (1, 4): None,
                (2, 1): None,
                (3, 1): None,
                (4, 1): None,
                (2, 3): None,
                (2, 4): None,
                (3, 2): None,
                (4, 2): None,
                (3, 4): None,
                (4, 3): None,
            },
            "measure": {
                (0,): None,
                (1,): None,
                (2,): None,
                (3,): None,
                (4,): None,
            },
        }
        self.assertEqual(expected_items, dict(self.aqt_target.items()))
        self.assertIn("cx", self.ibm_target)
        self.assertNotIn("ecr", self.ibm_target)
        self.assertEqual(len(self.ibm_target), 6)

    def test_update_instruction_properties(self):
        self.aqt_target.update_instruction_properties(
            "rxx",
            (0, 1),
            InstructionProperties(duration=1e-6, error=1e-5),
        )
        self.assertEqual(self.aqt_target["rxx"][(0, 1)].duration, 1e-6)
        self.assertEqual(self.aqt_target["rxx"][(0, 1)].error, 1e-5)

    def test_update_instruction_properties_invalid_instruction(self):
        with self.assertRaises(KeyError):
            self.ibm_target.update_instruction_properties("rxx", (0, 1), None)

    def test_update_instruction_properties_invalid_qarg(self):
        with self.assertRaises(KeyError):
            self.fake_backend_target.update_instruction_properties("ecr", (0, 1), None)

    def test_str(self):
        expected = """Target
Number of qubits: 5
Instructions:
	id
		(0,):
			Duration: 3.55e-08 sec.
			Error Rate: 0.000413
		(1,):
			Duration: 3.55e-08 sec.
			Error Rate: 0.000502
		(2,):
			Duration: 3.55e-08 sec.
			Error Rate: 0.0004003
		(3,):
			Duration: 3.55e-08 sec.
			Error Rate: 0.000614
		(4,):
			Duration: 3.55e-08 sec.
			Error Rate: 0.006149
	rz
		(0,):
			Duration: 0 sec.
			Error Rate: 0
		(1,):
			Duration: 0 sec.
			Error Rate: 0
		(2,):
			Duration: 0 sec.
			Error Rate: 0
		(3,):
			Duration: 0 sec.
			Error Rate: 0
		(4,):
			Duration: 0 sec.
			Error Rate: 0
	sx
		(0,):
			Duration: 3.55e-08 sec.
			Error Rate: 0.000413
		(1,):
			Duration: 3.55e-08 sec.
			Error Rate: 0.000502
		(2,):
			Duration: 3.55e-08 sec.
			Error Rate: 0.0004003
		(3,):
			Duration: 3.55e-08 sec.
			Error Rate: 0.000614
		(4,):
			Duration: 3.55e-08 sec.
			Error Rate: 0.006149
	x
		(0,):
			Duration: 3.55e-08 sec.
			Error Rate: 0.000413
		(1,):
			Duration: 3.55e-08 sec.
			Error Rate: 0.000502
		(2,):
			Duration: 3.55e-08 sec.
			Error Rate: 0.0004003
		(3,):
			Duration: 3.55e-08 sec.
			Error Rate: 0.000614
		(4,):
			Duration: 3.55e-08 sec.
			Error Rate: 0.006149
	cx
		(3, 4):
			Duration: 2.7022e-07 sec.
			Error Rate: 0.00713
		(4, 3):
			Duration: 3.0577e-07 sec.
			Error Rate: 0.00713
		(3, 1):
			Duration: 4.6222e-07 sec.
			Error Rate: 0.00929
		(1, 3):
			Duration: 4.9777e-07 sec.
			Error Rate: 0.00929
		(1, 2):
			Duration: 2.2755e-07 sec.
			Error Rate: 0.00659
		(2, 1):
			Duration: 2.6311e-07 sec.
			Error Rate: 0.00659
		(0, 1):
			Duration: 5.1911e-07 sec.
			Error Rate: 0.01201
		(1, 0):
			Duration: 5.5466e-07 sec.
			Error Rate: 0.01201
	measure
		(0,):
			Duration: 5.813e-06 sec.
			Error Rate: 0.0751
		(1,):
			Duration: 5.813e-06 sec.
			Error Rate: 0.0225
		(2,):
			Duration: 5.813e-06 sec.
			Error Rate: 0.0146
		(3,):
			Duration: 5.813e-06 sec.
			Error Rate: 0.0215
		(4,):
			Duration: 5.813e-06 sec.
			Error Rate: 0.0333
"""
        self.assertEqual(expected, str(self.ibm_target))
        aqt_expected = """Target: AQT Target
Number of qubits: 5
Instructions:
	rx
		(0,)
		(1,)
		(2,)
		(3,)
		(4,)
	ry
		(0,)
		(1,)
		(2,)
		(3,)
		(4,)
	rz
		(0,)
		(1,)
		(2,)
		(3,)
		(4,)
	r
		(0,)
		(1,)
		(2,)
		(3,)
		(4,)
	rxx
		(0, 1)
		(0, 2)
		(0, 3)
		(0, 4)
		(1, 0)
		(2, 0)
		(3, 0)
		(4, 0)
		(1, 2)
		(1, 3)
		(1, 4)
		(2, 1)
		(3, 1)
		(4, 1)
		(2, 3)
		(2, 4)
		(3, 2)
		(4, 2)
		(3, 4)
		(4, 3)
	measure
		(0,)
		(1,)
		(2,)
		(3,)
		(4,)
"""
        self.assertEqual(aqt_expected, str(self.aqt_target))
        sim_expected = """Target: Ideal Simulator
Number of qubits: 3
Instructions:
	u
	rx
	ry
	rz
	cx
	ecr
	ccx
	measure
"""
        self.assertEqual(sim_expected, str(self.ideal_sim_target))

    def test_extra_props_str(self):
        target = Target(description="Extra Properties")

        class ExtraProperties(InstructionProperties):
            """An example properties subclass."""

            def __init__(
                self,
                duration=None,
                error=None,
                calibration=None,
                tuned=None,
                diamond_norm_error=None,
            ):
                super().__init__(duration=duration, error=error, calibration=calibration)
                self.tuned = tuned
                self.diamond_norm_error = diamond_norm_error

        cx_props = {
            (3, 4): ExtraProperties(
                duration=270.22e-9, error=0.00713, tuned=False, diamond_norm_error=2.12e-6
            ),
        }
        target.add_instruction(CXGate(), cx_props)
        expected = """Target: Extra Properties
Number of qubits: 5
Instructions:
	cx
		(3, 4):
			Duration: 2.7022e-07 sec.
			Error Rate: 0.00713
"""
        self.assertEqual(expected, str(target))

    def test_timing_constraints(self):
        generated_constraints = self.aqt_target.timing_constraints()
        expected_constraints = TimingConstraints()
        for i in ["granularity", "min_length", "pulse_alignment", "acquire_alignment"]:
            self.assertEqual(
                getattr(generated_constraints, i),
                getattr(expected_constraints, i),
                f"Generated constraints differs from expected for attribute {i}"
                f"{getattr(generated_constraints, i)}!={getattr(expected_constraints, i)}",
            )

    def test_get_non_global_operation_name_ideal_backend(self):
        self.assertEqual(self.aqt_target.get_non_global_operation_names(), [])
        self.assertEqual(self.ideal_sim_target.get_non_global_operation_names(), [])
        self.assertEqual(self.ibm_target.get_non_global_operation_names(), [])
        self.assertEqual(self.fake_backend_target.get_non_global_operation_names(), [])

    def test_get_non_global_operation_name_ideal_backend_strict_direction(self):
        self.assertEqual(self.aqt_target.get_non_global_operation_names(True), [])
        self.assertEqual(self.ideal_sim_target.get_non_global_operation_names(True), [])
        self.assertEqual(self.ibm_target.get_non_global_operation_names(True), [])
        self.assertEqual(
            self.fake_backend_target.get_non_global_operation_names(True), ["cx", "ecr"]
        )

    def test_instruction_supported(self):
        self.assertTrue(self.aqt_target.instruction_supported("r", (0,)))
        self.assertFalse(self.aqt_target.instruction_supported("cx", (0, 1)))
        self.assertTrue(self.ideal_sim_target.instruction_supported("cx", (0, 1)))
        self.assertFalse(self.ideal_sim_target.instruction_supported("cx", (0, 524)))
        self.assertTrue(self.fake_backend_target.instruction_supported("cx", (0, 1)))
        self.assertFalse(self.fake_backend_target.instruction_supported("cx", (1, 0)))
        self.assertFalse(self.ideal_sim_target.instruction_supported("cx", (0, 1, 2)))

    def test_instruction_supported_parameters(self):
        mumbai = FakeMumbaiFractionalCX()
        self.assertTrue(
            mumbai.target.instruction_supported(
                qargs=(0, 1), operation_class=RZXGate, parameters=[math.pi / 4]
            )
        )
        self.assertTrue(mumbai.target.instruction_supported(qargs=(0, 1), operation_class=RZXGate))
        self.assertTrue(
            mumbai.target.instruction_supported(operation_class=RZXGate, parameters=[math.pi / 4])
        )
        self.assertFalse(mumbai.target.instruction_supported("rzx", parameters=[math.pi / 4]))
        self.assertTrue(mumbai.target.instruction_supported("rz", parameters=[Parameter("angle")]))
        self.assertTrue(
            mumbai.target.instruction_supported("rzx_45", qargs=(0, 1), parameters=[math.pi / 4])
        )
        self.assertTrue(mumbai.target.instruction_supported("rzx_45", qargs=(0, 1)))
        self.assertTrue(mumbai.target.instruction_supported("rzx_45", parameters=[math.pi / 4]))
        self.assertFalse(mumbai.target.instruction_supported("rzx_45", parameters=[math.pi / 6]))
        self.assertFalse(
            mumbai.target.instruction_supported("rzx_45", parameters=[Parameter("angle")])
        )
        self.assertTrue(
            self.ideal_sim_target.instruction_supported(
                qargs=(0,), operation_class=RXGate, parameters=[Parameter("angle")]
            )
        )
        self.assertTrue(
            self.ideal_sim_target.instruction_supported(
                qargs=(0,), operation_class=RXGate, parameters=[math.pi]
            )
        )
        self.assertTrue(
            self.ideal_sim_target.instruction_supported(
                operation_class=RXGate, parameters=[math.pi]
            )
        )
        self.assertTrue(
            self.ideal_sim_target.instruction_supported(
                operation_class=RXGate, parameters=[Parameter("angle")]
            )
        )
        self.assertTrue(
            self.ideal_sim_target.instruction_supported(
                "rx", qargs=(0,), parameters=[Parameter("angle")]
            )
        )
        self.assertTrue(
            self.ideal_sim_target.instruction_supported("rx", qargs=(0,), parameters=[math.pi])
        )
        self.assertTrue(self.ideal_sim_target.instruction_supported("rx", parameters=[math.pi]))
        self.assertTrue(
            self.ideal_sim_target.instruction_supported("rx", parameters=[Parameter("angle")])
        )

    def test_instruction_supported_multiple_parameters(self):
        target = Target(1)
        target.add_instruction(
            UGate(self.theta, self.phi, self.lam),
            {(0,): InstructionProperties(duration=270.22e-9, error=0.00713)},
        )
        self.assertFalse(target.instruction_supported("u", parameters=[math.pi]))
        self.assertTrue(target.instruction_supported("u", parameters=[math.pi, math.pi, math.pi]))
        self.assertTrue(
            target.instruction_supported(
                operation_class=UGate, parameters=[math.pi, math.pi, math.pi]
            )
        )
        self.assertFalse(
            target.instruction_supported(operation_class=UGate, parameters=[Parameter("x")])
        )

    def test_instruction_supported_arg_len_mismatch(self):
        self.assertFalse(
            self.ideal_sim_target.instruction_supported(operation_class=UGate, parameters=[math.pi])
        )
        self.assertFalse(self.ideal_sim_target.instruction_supported("u", parameters=[math.pi]))

    def test_instruction_supported_class_not_in_target(self):
        self.assertFalse(
            self.ibm_target.instruction_supported(operation_class=CZGate, parameters=[math.pi])
        )

    def test_instruction_supported_no_args(self):
        self.assertFalse(self.ibm_target.instruction_supported())

    def test_instruction_supported_no_operation(self):
        self.assertFalse(self.ibm_target.instruction_supported(qargs=(0,), parameters=[math.pi]))


class TestPulseTarget(QiskitTestCase):
    def setUp(self):
        super().setUp()
        self.pulse_target = Target(
            dt=3e-7, granularity=2, min_length=4, pulse_alignment=8, acquire_alignment=8
        )
        with pulse.build(name="sx_q0") as self.custom_sx_q0:
            pulse.play(pulse.Constant(100, 0.1), pulse.DriveChannel(0))
        with pulse.build(name="sx_q1") as self.custom_sx_q1:
            pulse.play(pulse.Constant(100, 0.2), pulse.DriveChannel(1))
        sx_props = {
            (0,): InstructionProperties(
                duration=35.5e-9, error=0.000413, calibration=self.custom_sx_q0
            ),
            (1,): InstructionProperties(
                duration=35.5e-9, error=0.000502, calibration=self.custom_sx_q1
            ),
        }
        self.pulse_target.add_instruction(SXGate(), sx_props)

    def test_instruction_schedule_map(self):
        inst_map = self.pulse_target.instruction_schedule_map()
        self.assertIn("sx", inst_map.instructions)
        self.assertEqual(inst_map.qubits_with_instruction("sx"), [0, 1])
        self.assertTrue("sx" in inst_map.qubit_instructions(0))

    def test_instruction_schedule_map_ideal_sim_backend(self):
        ideal_sim_target = Target(num_qubits=3)
        theta = Parameter("theta")
        phi = Parameter("phi")
        lam = Parameter("lambda")
        for inst in [
            UGate(theta, phi, lam),
            RXGate(theta),
            RYGate(theta),
            RZGate(theta),
            CXGate(),
            ECRGate(),
            CCXGate(),
            Measure(),
        ]:
            ideal_sim_target.add_instruction(inst, {None: None})
        inst_map = ideal_sim_target.instruction_schedule_map()
        self.assertEqual(InstructionScheduleMap(), inst_map)

    def test_str(self):
        expected = """Target
Number of qubits: 2
Instructions:
	sx
		(0,):
			Duration: 3.55e-08 sec.
			Error Rate: 0.000413
			With pulse schedule calibration
		(1,):
			Duration: 3.55e-08 sec.
			Error Rate: 0.000502
			With pulse schedule calibration
"""
        self.assertEqual(expected, str(self.pulse_target))

    def test_update_from_instruction_schedule_map_add_instruction(self):
        target = Target()
        inst_map = InstructionScheduleMap()
        inst_map.add("sx", 0, self.custom_sx_q0)
        inst_map.add("sx", 1, self.custom_sx_q1)
        target.update_from_instruction_schedule_map(inst_map, {"sx": SXGate()})
        self.assertEqual(inst_map, target.instruction_schedule_map())

    def test_update_from_instruction_schedule_map_with_schedule_parameter(self):
        self.pulse_target.dt = None
        inst_map = InstructionScheduleMap()
        duration = Parameter("duration")

        with pulse.build(name="sx_q0") as custom_sx:
            pulse.play(pulse.Constant(duration, 0.2), pulse.DriveChannel(0))

        inst_map.add("sx", 0, custom_sx, ["duration"])

        target = Target(dt=3e-7)
        target.update_from_instruction_schedule_map(inst_map, {"sx": SXGate()})
        self.assertEqual(inst_map, target.instruction_schedule_map())

    def test_update_from_instruction_schedule_map_update_schedule(self):
        self.pulse_target.dt = None
        inst_map = InstructionScheduleMap()
        with pulse.build(name="sx_q1") as custom_sx:
            pulse.play(pulse.Constant(1000, 0.2), pulse.DriveChannel(1))

        inst_map.add("sx", 0, self.custom_sx_q0)
        inst_map.add("sx", 1, custom_sx)
        self.pulse_target.update_from_instruction_schedule_map(inst_map, {"sx": SXGate()})
        self.assertEqual(inst_map, self.pulse_target.instruction_schedule_map())
        # Calibration doesn't change for q0
        self.assertEqual(self.pulse_target["sx"][(0,)].duration, 35.5e-9)
        self.assertEqual(self.pulse_target["sx"][(0,)].error, 0.000413)
        # Calibration is updated for q1 without error dict and gate time
        self.assertIsNone(self.pulse_target["sx"][(1,)].duration)
        self.assertIsNone(self.pulse_target["sx"][(1,)].error)

    def test_update_from_instruction_schedule_map_new_instruction_no_name_map(self):
        target = Target()
        inst_map = InstructionScheduleMap()
        inst_map.add("sx", 0, self.custom_sx_q0)
        inst_map.add("sx", 1, self.custom_sx_q1)
        target.update_from_instruction_schedule_map(inst_map)
        self.assertEqual(target["sx"][(0,)].calibration, self.custom_sx_q0)
        self.assertEqual(target["sx"][(1,)].calibration, self.custom_sx_q1)

    def test_update_from_instruction_schedule_map_new_qarg_raises(self):
        inst_map = InstructionScheduleMap()
        inst_map.add("sx", 0, self.custom_sx_q0)
        inst_map.add("sx", 1, self.custom_sx_q1)
        inst_map.add("sx", 2, self.custom_sx_q1)
        self.pulse_target.update_from_instruction_schedule_map(inst_map)
        self.assertFalse(self.pulse_target.instruction_supported("sx", (2,)))

    def test_update_from_instruction_schedule_map_with_dt_set(self):
        inst_map = InstructionScheduleMap()
        with pulse.build(name="sx_q1") as custom_sx:
            pulse.play(pulse.Constant(1000, 0.2), pulse.DriveChannel(1))

        inst_map.add("sx", 0, self.custom_sx_q0)
        inst_map.add("sx", 1, custom_sx)
        self.pulse_target.dt = 1.0
        self.pulse_target.update_from_instruction_schedule_map(inst_map, {"sx": SXGate()})
        self.assertEqual(inst_map, self.pulse_target.instruction_schedule_map())
        self.assertEqual(self.pulse_target["sx"][(1,)].duration, 1000.0)
        self.assertIsNone(self.pulse_target["sx"][(1,)].error)
        # This is an edge case.
        # System dt is read-only property and changing it will break all underlying calibrations.
        # duration of sx0 returns previous value since calibration doesn't change.
        self.assertEqual(self.pulse_target["sx"][(0,)].duration, 35.5e-9)
        self.assertEqual(self.pulse_target["sx"][(0,)].error, 0.000413)

    def test_update_from_instruction_schedule_map_with_error_dict(self):
        inst_map = InstructionScheduleMap()
        with pulse.build(name="sx_q1") as custom_sx:
            pulse.play(pulse.Constant(1000, 0.2), pulse.DriveChannel(1))

        inst_map.add("sx", 0, self.custom_sx_q0)
        inst_map.add("sx", 1, custom_sx)
        self.pulse_target.dt = 1.0
        error_dict = {"sx": {(1,): 1.0}}

        self.pulse_target.update_from_instruction_schedule_map(
            inst_map, {"sx": SXGate()}, error_dict=error_dict
        )
        self.assertEqual(self.pulse_target["sx"][(1,)].error, 1.0)
        self.assertEqual(self.pulse_target["sx"][(0,)].error, 0.000413)

    def test_timing_constraints(self):
        generated_constraints = self.pulse_target.timing_constraints()
        expected_constraints = TimingConstraints(2, 4, 8, 8)
        for i in ["granularity", "min_length", "pulse_alignment", "acquire_alignment"]:
            self.assertEqual(
                getattr(generated_constraints, i),
                getattr(expected_constraints, i),
                f"Generated constraints differs from expected for attribute {i}"
                f"{getattr(generated_constraints, i)}!={getattr(expected_constraints, i)}",
            )

    def test_default_instmap_has_no_custom_gate(self):
        backend = GenericBackendV2(num_qubits=27, calibrate_instructions=True)
        target = backend.target

        # This copies .calibration of InstructionProperties of each instruction
        # This must not convert PulseQobj to Schedule during this.
        # See qiskit-terra/#9595
        inst_map = target.instruction_schedule_map()
        self.assertFalse(inst_map.has_custom_gate())

        # Get pulse schedule. This generates Schedule provided by backend.
        sched = inst_map.get("sx", (0,))
        self.assertEqual(sched.metadata["publisher"], CalibrationPublisher.BACKEND_PROVIDER)
        self.assertFalse(inst_map.has_custom_gate())

        # Update target with custom instruction. This is user provided schedule.
        new_prop = InstructionProperties(
            duration=self.custom_sx_q0.duration,
            error=None,
            calibration=self.custom_sx_q0,
        )
        target.update_instruction_properties(instruction="sx", qargs=(0,), properties=new_prop)
        inst_map = target.instruction_schedule_map()
        self.assertTrue(inst_map.has_custom_gate())

        empty = InstructionProperties()
        target.update_instruction_properties(instruction="sx", qargs=(0,), properties=empty)
        inst_map = target.instruction_schedule_map()
        self.assertFalse(inst_map.has_custom_gate())

    def test_get_empty_target_calibration(self):
        target = Target()
        properties = {(0,): InstructionProperties(duration=100, error=0.1)}
        target.add_instruction(XGate(), properties)

        self.assertIsNone(target["x"][(0,)].calibration)

    def test_loading_legacy_ugate_instmap(self):
        # This is typical IBM backend situation.
        # IBM provider used to have u1, u2, u3 in the basis gates and
        # these have been replaced with sx and rz.
        # However, IBM provider still provides calibration of these u gates,
        # and the inst map loads them as backend calibrations.
        # Target is implicitly updated with inst map when it is set in transpile.
        # If u gates are not excluded, they may appear in the transpiled circuit.
        # These gates are no longer supported by hardware.
        entry = ScheduleDef()
        entry.define(pulse.Schedule(name="fake_u3"), user_provided=False)  # backend provided
        instmap = InstructionScheduleMap()
        instmap._add("u3", (0,), entry)

        # Today's standard IBM backend target with sx, rz basis
        target = Target()
        target.add_instruction(SXGate(), {(0,): InstructionProperties()})
        target.add_instruction(RZGate(Parameter("θ")), {(0,): InstructionProperties()})
        target.add_instruction(Measure(), {(0,): InstructionProperties()})
        names_before = set(target.operation_names)

        target.update_from_instruction_schedule_map(instmap)
        names_after = set(target.operation_names)

        # Otherwise u3 and sx-rz basis conflict in 1q decomposition.
        self.assertSetEqual(names_before, names_after)


class TestGlobalVariableWidthOperations(QiskitTestCase):
    def setUp(self):
        super().setUp()
        self.theta = Parameter("theta")
        self.phi = Parameter("phi")
        self.lam = Parameter("lambda")
        self.target_global_gates_only = Target(num_qubits=5)
        self.target_global_gates_only.add_instruction(CXGate())
        self.target_global_gates_only.add_instruction(UGate(self.theta, self.phi, self.lam))
        self.target_global_gates_only.add_instruction(Measure())
        self.target_global_gates_only.add_instruction(IfElseOp, name="if_else")
        self.target_global_gates_only.add_instruction(ForLoopOp, name="for_loop")
        self.target_global_gates_only.add_instruction(WhileLoopOp, name="while_loop")
        self.target_global_gates_only.add_instruction(SwitchCaseOp, name="switch_case")
        self.ibm_target = Target()
        i_props = {
            (0,): InstructionProperties(duration=35.5e-9, error=0.000413),
            (1,): InstructionProperties(duration=35.5e-9, error=0.000502),
            (2,): InstructionProperties(duration=35.5e-9, error=0.0004003),
            (3,): InstructionProperties(duration=35.5e-9, error=0.000614),
            (4,): InstructionProperties(duration=35.5e-9, error=0.006149),
        }
        self.ibm_target.add_instruction(IGate(), i_props)
        rz_props = {
            (0,): InstructionProperties(duration=0, error=0),
            (1,): InstructionProperties(duration=0, error=0),
            (2,): InstructionProperties(duration=0, error=0),
            (3,): InstructionProperties(duration=0, error=0),
            (4,): InstructionProperties(duration=0, error=0),
        }
        self.ibm_target.add_instruction(RZGate(self.theta), rz_props)
        sx_props = {
            (0,): InstructionProperties(duration=35.5e-9, error=0.000413),
            (1,): InstructionProperties(duration=35.5e-9, error=0.000502),
            (2,): InstructionProperties(duration=35.5e-9, error=0.0004003),
            (3,): InstructionProperties(duration=35.5e-9, error=0.000614),
            (4,): InstructionProperties(duration=35.5e-9, error=0.006149),
        }
        self.ibm_target.add_instruction(SXGate(), sx_props)
        x_props = {
            (0,): InstructionProperties(duration=35.5e-9, error=0.000413),
            (1,): InstructionProperties(duration=35.5e-9, error=0.000502),
            (2,): InstructionProperties(duration=35.5e-9, error=0.0004003),
            (3,): InstructionProperties(duration=35.5e-9, error=0.000614),
            (4,): InstructionProperties(duration=35.5e-9, error=0.006149),
        }
        self.ibm_target.add_instruction(XGate(), x_props)
        cx_props = {
            (3, 4): InstructionProperties(duration=270.22e-9, error=0.00713),
            (4, 3): InstructionProperties(duration=305.77e-9, error=0.00713),
            (3, 1): InstructionProperties(duration=462.22e-9, error=0.00929),
            (1, 3): InstructionProperties(duration=497.77e-9, error=0.00929),
            (1, 2): InstructionProperties(duration=227.55e-9, error=0.00659),
            (2, 1): InstructionProperties(duration=263.11e-9, error=0.00659),
            (0, 1): InstructionProperties(duration=519.11e-9, error=0.01201),
            (1, 0): InstructionProperties(duration=554.66e-9, error=0.01201),
        }
        self.ibm_target.add_instruction(CXGate(), cx_props)
        measure_props = {
            (0,): InstructionProperties(duration=5.813e-6, error=0.0751),
            (1,): InstructionProperties(duration=5.813e-6, error=0.0225),
            (2,): InstructionProperties(duration=5.813e-6, error=0.0146),
            (3,): InstructionProperties(duration=5.813e-6, error=0.0215),
            (4,): InstructionProperties(duration=5.813e-6, error=0.0333),
        }
        self.ibm_target.add_instruction(Measure(), measure_props)
        self.ibm_target.add_instruction(IfElseOp, name="if_else")
        self.ibm_target.add_instruction(ForLoopOp, name="for_loop")
        self.ibm_target.add_instruction(WhileLoopOp, name="while_loop")
        self.ibm_target.add_instruction(SwitchCaseOp, name="switch_case")
        self.aqt_target = Target(description="AQT Target")
        rx_props = {
            (0,): None,
            (1,): None,
            (2,): None,
            (3,): None,
            (4,): None,
        }
        self.aqt_target.add_instruction(RXGate(self.theta), rx_props)
        ry_props = {
            (0,): None,
            (1,): None,
            (2,): None,
            (3,): None,
            (4,): None,
        }
        self.aqt_target.add_instruction(RYGate(self.theta), ry_props)
        rz_props = {
            (0,): None,
            (1,): None,
            (2,): None,
            (3,): None,
            (4,): None,
        }
        self.aqt_target.add_instruction(RZGate(self.theta), rz_props)
        r_props = {
            (0,): None,
            (1,): None,
            (2,): None,
            (3,): None,
            (4,): None,
        }
        self.aqt_target.add_instruction(RGate(self.theta, self.phi), r_props)
        rxx_props = {
            (0, 1): None,
            (0, 2): None,
            (0, 3): None,
            (0, 4): None,
            (1, 0): None,
            (2, 0): None,
            (3, 0): None,
            (4, 0): None,
            (1, 2): None,
            (1, 3): None,
            (1, 4): None,
            (2, 1): None,
            (3, 1): None,
            (4, 1): None,
            (2, 3): None,
            (2, 4): None,
            (3, 2): None,
            (4, 2): None,
            (3, 4): None,
            (4, 3): None,
        }
        self.aqt_target.add_instruction(RXXGate(self.theta), rxx_props)
        measure_props = {
            (0,): None,
            (1,): None,
            (2,): None,
            (3,): None,
            (4,): None,
        }
        self.aqt_target.add_instruction(Measure(), measure_props)
        self.aqt_target.add_instruction(IfElseOp, name="if_else")
        self.aqt_target.add_instruction(ForLoopOp, name="for_loop")
        self.aqt_target.add_instruction(WhileLoopOp, name="while_loop")
        self.aqt_target.add_instruction(SwitchCaseOp, name="switch_case")

    def test_qargs(self):
        expected_ibm = {
            (0,),
            (1,),
            (2,),
            (3,),
            (4,),
            (3, 4),
            (4, 3),
            (3, 1),
            (1, 3),
            (1, 2),
            (2, 1),
            (0, 1),
            (1, 0),
        }
        self.assertEqual(expected_ibm, self.ibm_target.qargs)
        expected_aqt = {
            (0,),
            (1,),
            (2,),
            (3,),
            (4,),
            (0, 1),
            (0, 2),
            (0, 3),
            (0, 4),
            (1, 0),
            (2, 0),
            (3, 0),
            (4, 0),
            (1, 2),
            (1, 3),
            (1, 4),
            (2, 1),
            (3, 1),
            (4, 1),
            (2, 3),
            (2, 4),
            (3, 2),
            (4, 2),
            (3, 4),
            (4, 3),
        }
        self.assertEqual(expected_aqt, self.aqt_target.qargs)
        self.assertEqual(None, self.target_global_gates_only.qargs)

    def test_qargs_single_qarg(self):
        target = Target()
        target.add_instruction(XGate(), {(0,): None})
        self.assertEqual(
            {
                (0,),
            },
            target.qargs,
        )

    def test_qargs_for_operation_name(self):
        self.assertEqual(
            self.ibm_target.qargs_for_operation_name("rz"), {(0,), (1,), (2,), (3,), (4,)}
        )
        self.assertEqual(
            self.aqt_target.qargs_for_operation_name("rz"), {(0,), (1,), (2,), (3,), (4,)}
        )
        self.assertIsNone(self.target_global_gates_only.qargs_for_operation_name("cx"))
        self.assertIsNone(self.ibm_target.qargs_for_operation_name("if_else"))
        self.assertIsNone(self.aqt_target.qargs_for_operation_name("while_loop"))
        self.assertIsNone(self.aqt_target.qargs_for_operation_name("switch_case"))

    def test_instruction_names(self):
        self.assertEqual(
            self.ibm_target.operation_names,
            {
                "rz",
                "id",
                "sx",
                "x",
                "cx",
                "measure",
                "if_else",
                "while_loop",
                "for_loop",
                "switch_case",
            },
        )
        self.assertEqual(
            self.aqt_target.operation_names,
            {
                "rz",
                "ry",
                "rx",
                "rxx",
                "r",
                "measure",
                "if_else",
                "while_loop",
                "for_loop",
                "switch_case",
            },
        )
        self.assertEqual(
            self.target_global_gates_only.operation_names,
            {"u", "cx", "measure", "if_else", "while_loop", "for_loop", "switch_case"},
        )

    def test_operations_for_qargs(self):
        expected = [
            IGate(),
            RZGate(self.theta),
            SXGate(),
            XGate(),
            Measure(),
            IfElseOp,
            ForLoopOp,
            WhileLoopOp,
            SwitchCaseOp,
        ]
        res = self.ibm_target.operations_for_qargs((0,))
        self.assertEqual(len(expected), len(res))
        for x in expected:
            self.assertIn(x, res)
        expected = [
            CXGate(),
            IfElseOp,
            ForLoopOp,
            WhileLoopOp,
            SwitchCaseOp,
        ]
        res = self.ibm_target.operations_for_qargs((0, 1))
        self.assertEqual(len(expected), len(res))
        for x in expected:
            self.assertIn(x, res)
        expected = [
            RXGate(self.theta),
            RYGate(self.theta),
            RZGate(self.theta),
            RGate(self.theta, self.phi),
            Measure(),
            IfElseOp,
            ForLoopOp,
            WhileLoopOp,
            SwitchCaseOp,
        ]
        res = self.aqt_target.operations_for_qargs((0,))
        self.assertEqual(len(expected), len(res))
        for x in expected:
            self.assertIn(x, res)
        expected = [RXXGate(self.theta), IfElseOp, ForLoopOp, WhileLoopOp, SwitchCaseOp]
        res = self.aqt_target.operations_for_qargs((0, 1))
        self.assertEqual(len(expected), len(res))
        for x in expected:
            self.assertIn(x, res)

    def test_operation_names_for_qargs(self):
        expected = {
            "id",
            "rz",
            "sx",
            "x",
            "measure",
            "if_else",
            "for_loop",
            "while_loop",
            "switch_case",
        }
        self.assertEqual(expected, self.ibm_target.operation_names_for_qargs((0,)))
        expected = {
            "cx",
            "if_else",
            "for_loop",
            "while_loop",
            "switch_case",
        }
        self.assertEqual(expected, self.ibm_target.operation_names_for_qargs((0, 1)))
        expected = {
            "rx",
            "ry",
            "rz",
            "r",
            "measure",
            "if_else",
            "for_loop",
            "while_loop",
            "switch_case",
        }
        self.assertEqual(self.aqt_target.operation_names_for_qargs((0,)), expected)
        expected = {"rxx", "if_else", "for_loop", "while_loop", "switch_case"}
        self.assertEqual(self.aqt_target.operation_names_for_qargs((0, 1)), expected)

    def test_operations(self):
        ibm_expected = [
            RZGate(self.theta),
            IGate(),
            SXGate(),
            XGate(),
            CXGate(),
            Measure(),
            WhileLoopOp,
            IfElseOp,
            ForLoopOp,
            SwitchCaseOp,
        ]
        for gate in ibm_expected:
            self.assertIn(gate, self.ibm_target.operations)
        aqt_expected = [
            RZGate(self.theta),
            RXGate(self.theta),
            RYGate(self.theta),
            RGate(self.theta, self.phi),
            RXXGate(self.theta),
            ForLoopOp,
            IfElseOp,
            WhileLoopOp,
            SwitchCaseOp,
        ]
        for gate in aqt_expected:
            self.assertIn(gate, self.aqt_target.operations)
        fake_expected = [
            UGate(self.theta, self.phi, self.lam),
            CXGate(),
            Measure(),
            ForLoopOp,
            WhileLoopOp,
            IfElseOp,
            SwitchCaseOp,
        ]
        for gate in fake_expected:
            self.assertIn(gate, self.target_global_gates_only.operations)

    def test_add_invalid_instruction(self):
        inst_props = {(0, 1, 2, 3): None}
        target = Target()
        with self.assertRaises(TranspilerError):
            target.add_instruction(CXGate(), inst_props)

    def test_instructions(self):
        ibm_expected = [
            (IGate(), (0,)),
            (IGate(), (1,)),
            (IGate(), (2,)),
            (IGate(), (3,)),
            (IGate(), (4,)),
            (RZGate(self.theta), (0,)),
            (RZGate(self.theta), (1,)),
            (RZGate(self.theta), (2,)),
            (RZGate(self.theta), (3,)),
            (RZGate(self.theta), (4,)),
            (SXGate(), (0,)),
            (SXGate(), (1,)),
            (SXGate(), (2,)),
            (SXGate(), (3,)),
            (SXGate(), (4,)),
            (XGate(), (0,)),
            (XGate(), (1,)),
            (XGate(), (2,)),
            (XGate(), (3,)),
            (XGate(), (4,)),
            (CXGate(), (3, 4)),
            (CXGate(), (4, 3)),
            (CXGate(), (3, 1)),
            (CXGate(), (1, 3)),
            (CXGate(), (1, 2)),
            (CXGate(), (2, 1)),
            (CXGate(), (0, 1)),
            (CXGate(), (1, 0)),
            (Measure(), (0,)),
            (Measure(), (1,)),
            (Measure(), (2,)),
            (Measure(), (3,)),
            (Measure(), (4,)),
            (IfElseOp, None),
            (ForLoopOp, None),
            (WhileLoopOp, None),
            (SwitchCaseOp, None),
        ]
        self.assertEqual(ibm_expected, self.ibm_target.instructions)
        ideal_sim_expected = [
            (CXGate(), None),
            (UGate(self.theta, self.phi, self.lam), None),
            (Measure(), None),
            (IfElseOp, None),
            (ForLoopOp, None),
            (WhileLoopOp, None),
            (SwitchCaseOp, None),
        ]
        self.assertEqual(ideal_sim_expected, self.target_global_gates_only.instructions)

    def test_instruction_supported(self):
        self.assertTrue(self.aqt_target.instruction_supported("r", (0,)))
        self.assertFalse(self.aqt_target.instruction_supported("cx", (0, 1)))
        self.assertTrue(self.target_global_gates_only.instruction_supported("cx", (0, 1)))
        self.assertFalse(self.target_global_gates_only.instruction_supported("cx", (0, 524)))
        self.assertFalse(self.target_global_gates_only.instruction_supported("cx", (0, 1, 2)))
        self.assertTrue(self.aqt_target.instruction_supported("while_loop", (0, 1, 2, 3)))
        self.assertTrue(
            self.aqt_target.instruction_supported(operation_class=WhileLoopOp, qargs=(0, 1, 2, 3))
        )
        self.assertTrue(
            self.aqt_target.instruction_supported(operation_class=SwitchCaseOp, qargs=(0, 1, 2, 3))
        )
        self.assertFalse(
            self.ibm_target.instruction_supported(
                operation_class=IfElseOp, qargs=(0, 1, 2, 3, 4, 5, 6, 7, 8, 9, 10)
            )
        )
        self.assertFalse(
            self.ibm_target.instruction_supported(operation_class=IfElseOp, qargs=(0, 425))
        )
        self.assertFalse(self.ibm_target.instruction_supported("for_loop", qargs=(0, 425)))

    def test_coupling_map(self):
        self.assertIsNone(self.target_global_gates_only.build_coupling_map())
        self.assertEqual(
            set(CouplingMap.from_full(5).get_edges()),
            set(self.aqt_target.build_coupling_map().get_edges()),
        )
        self.assertEqual(
            {
                (3, 4),
                (4, 3),
                (3, 1),
                (1, 3),
                (1, 2),
                (2, 1),
                (0, 1),
                (1, 0),
            },
            set(self.ibm_target.build_coupling_map().get_edges()),
        )

    def test_mixed_ideal_target_filtered_coupling_map(self):
        target = Target(num_qubits=10)
        target.add_instruction(
            XGate(), {(qubit,): InstructionProperties(error=0.5) for qubit in range(5)}
        )
        target.add_instruction(
            CXGate(),
            {
                edge: InstructionProperties(error=0.6)
                for edge in CouplingMap.from_line(5, bidirectional=False).get_edges()
            },
        )
        target.add_instruction(SXGate())
        coupling_map = target.build_coupling_map(filter_idle_qubits=True)
        self.assertEqual(max(coupling_map.physical_qubits), 4)
        self.assertEqual(coupling_map.get_edges(), [(0, 1), (1, 2), (2, 3), (3, 4)])


class TestInstructionProperties(QiskitTestCase):
    def test_empty_repr(self):
        properties = InstructionProperties()
        self.assertEqual(
            repr(properties),
            "InstructionProperties(duration=None, error=None, calibration=None)",
        )


class TestTargetFromConfiguration(QiskitTestCase):
    """Test the from_configuration() constructor."""

    def setUp(self):
        super().setUp()

        self.backend = FakeHanoi()
        self.backend_config = self.backend.configuration()
        self.backend_props = self.backend.properties()
        self.pulse_defaults = self.backend.defaults()

        self.backend_dt = self.backend_config.dt
        self.backend_num_qubits = self.backend_config.num_qubits
        self.backend_basis_gates = self.backend_config.basis_gates
        self.backend_inst_sched_map = self.pulse_defaults.instruction_schedule_map
        self.backend_cp_mp = CouplingMap(couplinglist=self.backend_config.coupling_map)
        self.backend_timing_constraints = TimingConstraints(
            **self.backend_config.timing_constraints
        )
        self.backend_meas_map = self.backend_config.meas_map
        self.backend_inst_durs = InstructionDurations.from_backend(self.backend)

    def test_basis_gates_qubits_only(self):
        """Test construction with only basis gates."""
        target = Target.from_configuration(["u", "cx"], 3)

        # delay and measure are added automatically.
        self.assertEqual(target.operation_names, {"u", "cx", "measure", "delay"})

    def test_basis_gates_no_qubits(self):
        target = Target.from_configuration(["u", "cx"])

        # delay and measure are added automatically
        self.assertEqual(target.operation_names, {"u", "cx", "measure", "delay"})

    def test_basis_gates_coupling_map(self):
        """Test construction with only basis gates."""
        with self.assertWarnsRegex(RuntimeWarning, ".is not found so setting."):
            target = Target.from_configuration(
                ["u", "cx"], 3, CouplingMap.from_ring(3, bidirectional=False)
            )
        # Measure and Delay are added automatically in operation_names
        self.assertEqual(target.operation_names, {"u", "cx", "measure", "delay"})
        self.assertEqual({(0,), (1,), (2,)}, target["u"].keys())
        self.assertEqual({(0, 1), (1, 2), (2, 0)}, target["cx"].keys())

    def test_target_has_measure(self):
        target = Target.from_configuration(
            basis_gates=self.backend_basis_gates,
            num_qubits=self.backend_num_qubits,
            coupling_map=self.backend_cp_mp,
            inst_map=self.backend_inst_sched_map,
            backend_properties=self.backend_props,
            timing_constraints=self.backend_timing_constraints,
        )
        self.assertTrue(target.instruction_schedule_map().has("measure", 0))

    def test_properties(self):
<<<<<<< HEAD
=======
        fake_backend = Fake5QV1()
        config = fake_backend.configuration()
        properties = fake_backend.properties()
>>>>>>> 39f18048
        target = Target.from_configuration(
            basis_gates=self.backend_basis_gates,
            num_qubits=self.backend_num_qubits,
            coupling_map=self.backend_cp_mp,
            backend_properties=self.backend_props,
        )
        self.assertEqual(0, target["rz"][(0,)].error)
        self.assertEqual(0, target["rz"][(0,)].duration)

    def test_properties_with_durations(self):
<<<<<<< HEAD
=======
        fake_backend = Fake5QV1()
        config = fake_backend.configuration()
        properties = fake_backend.properties()
>>>>>>> 39f18048
        durations = InstructionDurations([("rz", 0, 0.5)], dt=1.0)
        target = Target.from_configuration(
            basis_gates=self.backend_basis_gates,
            num_qubits=self.backend_num_qubits,
            coupling_map=self.backend_cp_mp,
            backend_properties=self.backend_props,
            instruction_durations=durations,
            dt=self.backend_dt,
        )
        self.assertEqual(0.5, target["rz"][(0,)].duration)

    def test_inst_map(self):
<<<<<<< HEAD
=======
        fake_backend = Fake7QPulseV1()
        config = fake_backend.configuration()
        properties = fake_backend.properties()
        defaults = fake_backend.defaults()
        constraints = TimingConstraints(**config.timing_constraints)
>>>>>>> 39f18048
        target = Target.from_configuration(
            basis_gates=self.backend_basis_gates,
            num_qubits=self.backend_num_qubits,
            coupling_map=self.backend_cp_mp,
            backend_properties=self.backend_props,
            dt=self.backend_dt,
            inst_map=self.backend_inst_sched_map,
            timing_constraints=self.backend_timing_constraints,
        )
        self.assertIsNotNone(target["sx"][(0,)].calibration)
        self.assertEqual(target.granularity, self.backend_timing_constraints.granularity)
        self.assertEqual(target.min_length, self.backend_timing_constraints.min_length)
        self.assertEqual(target.pulse_alignment, self.backend_timing_constraints.pulse_alignment)
        self.assertEqual(
            target.acquire_alignment, self.backend_timing_constraints.acquire_alignment
        )

    def test_concurrent_measurements(self):
<<<<<<< HEAD
=======
        fake_backend = Fake5QV1()
        config = fake_backend.configuration()
>>>>>>> 39f18048
        target = Target.from_configuration(
            basis_gates=self.backend_basis_gates,
            concurrent_measurements=self.backend_meas_map,
        )
        self.assertEqual(target.concurrent_measurements, self.backend_meas_map)

    def test_custom_basis_gates(self):
        basis_gates = ["my_x", "cx"]
        custom_name_mapping = {"my_x": XGate()}
        target = Target.from_configuration(
            basis_gates=basis_gates, num_qubits=2, custom_name_mapping=custom_name_mapping
        )
        # delay and measure are added automatically
        self.assertEqual(target.operation_names, {"my_x", "cx", "delay", "measure"})

    def test_over_two_qubit_gate_without_coupling(self):
        basis_gates = ["ccx", "cx", "swap", "u"]
        target = Target.from_configuration(basis_gates, 15)

        # delay and measure are added automatically
        self.assertEqual(target.operation_names, {"ccx", "cx", "swap", "u", "delay", "measure"})

    def test_durations_only_with_InstructionDurations_passed(self):
        target = Target.from_configuration(
            basis_gates=self.backend_basis_gates, instruction_durations=self.backend_inst_durs
        )
        self.assertEqual(
            target["x"][(0,)].duration, self.backend_props.gate_length(gate="x", qubits=(0,))
        )

    def test_warns_no_inst_dur_props_dt_with_inst_map(self):
        with self.assertWarnsRegex(RuntimeWarning, ".set the `dt` argument to set."):
            Target.from_configuration(
                basis_gates=self.backend_basis_gates,
                inst_map=self.backend_inst_sched_map,
            )

    def test_duration_with_inst_map_dt(self):
        target = Target.from_configuration(
            basis_gates=self.backend_basis_gates,
            inst_map=self.backend_inst_sched_map,
            dt=self.backend_dt,
        )
        self.assertEqual(
            target["x"][(0,)].duration, self.backend_props.gate_length(gate="x", qubits=(0,))
        )

    def test_measure_from_inst_map_with_dt(self):
        target = Target.from_configuration(
            basis_gates=self.backend_basis_gates,
            inst_map=self.backend_inst_sched_map,
            dt=0.222e-09,
        )
        self.assertTrue("measure" in target)

    def test_concurrent_measurement_set_by_inst_map(self):
        target = Target.from_configuration(
            basis_gates=self.backend_basis_gates,
            inst_map=self.backend_inst_sched_map,
            dt=0.222e-09,
        )
        self.assertEqual(target.concurrent_measurements, self.backend_meas_map)

    def test_warns_if_duration_not_in_inst_dur(self):
        with self.assertWarnsRegex(RuntimeWarning, ".passed, falling back to."):
            Target.from_configuration(
                basis_gates=self.backend_basis_gates,
                backend_properties=self.backend_props,
                instruction_durations=InstructionDurations([("x", 0, 1.0)], dt=1.0),
            )

    def test_inst_dur_overrides_backend_prop_dur(self):
        inst_dur = InstructionDurations.from_backend(self.backend)
        inst_dur.update([("x", [0], 1.0, "s")])

        target = Target.from_configuration(
            basis_gates=self.backend_basis_gates,
            backend_properties=self.backend_props,
            instruction_durations=inst_dur,
        )
        self.assertEqual(target["x"][(0,)].duration, 1.0)

    def test_dt_set_by_inst_dur(self):
        target = Target.from_configuration(
            basis_gates=self.backend_basis_gates,
            instruction_durations=self.backend_inst_durs,
        )
        self.assertEqual(target.dt, self.backend_dt)

    def test_set_num_qubits_from_props(self):
        target = Target.from_configuration(
            basis_gates=self.backend_basis_gates, backend_properties=self.backend_props
        )
        self.assertEqual(target.num_qubits, self.backend_num_qubits)

    def test_set_num_qubits_from_inst_dur(self):
        target = Target.from_configuration(
            basis_gates=self.backend_basis_gates,
            instruction_durations=self.backend_inst_durs,
        )
        self.assertEqual(target.num_qubits, self.backend_num_qubits)

    def test_set_num_qubits_from_cp_mp(self):
        target = Target.from_configuration(
            basis_gates=self.backend_basis_gates,
            coupling_map=self.backend_cp_mp,
        )
        self.assertEqual(target.num_qubits, self.backend_num_qubits)

    def test_set_num_qubits_from_inst_sched(self):
        target = Target.from_configuration(
            basis_gates=self.backend_basis_gates,
            inst_map=self.backend_inst_sched_map,
            dt=0.22e-09,
        )
        self.assertEqual(target.num_qubits, self.backend_num_qubits)

    def test_backend_props_sets_qubit_props(self):
        target = Target.from_configuration(
            basis_gates=self.backend_basis_gates,
            backend_properties=self.backend_props,
        )
        self.assertEqual(
            target.qubit_properties[0].t1, self.backend_props.qubit_property(qubit=0)["T1"][0]
        )

    def test_inst_dur_overrides_inst_sched_map(self):
        inst_durs = InstructionDurations.from_backend(self.backend)
        inst_durs.update([("x", [0], 1.0, "s")])
        target = Target.from_configuration(
            basis_gates=self.backend_basis_gates,
            instruction_durations=inst_durs,
            inst_map=self.backend_inst_sched_map,
        )
        self.assertEqual(target["x"][(0,)].duration, 1.0)

    def test_measure_exists_for_inst_durs(self):
        target = Target.from_configuration(
            basis_gates=self.backend_basis_gates,
            instruction_durations=self.backend_inst_durs,
        )
        self.assertTrue("measure" in target)

    def test_inst_durs_dt_overrides_backend_dt_unequal_warns(self):
        with self.assertWarnsRegex(RuntimeWarning, ".from argument is different from."):
            target = Target.from_configuration(
                basis_gates=self.backend_basis_gates,
                instruction_durations=self.backend_inst_durs,
                dt=1.0,
            )
        self.assertEqual(target.dt, self.backend_inst_durs.dt)

    def test_duration_all_props_inst_durs_inst_sched_map(self):
        inst_durs = InstructionDurations.from_backend(self.backend)
        inst_durs.update([("x", [0], 1.0, "s")])

        target = Target.from_configuration(
            basis_gates=self.backend_basis_gates,
            backend_properties=self.backend_props,
            instruction_durations=inst_durs,
            inst_map=self.backend_inst_sched_map,
        )
        self.assertEqual(target["x"][(0,)].duration, 1.0)

    def test_raise_TranspilerError_on_undefined_gates(self):
        with self.assertRaisesRegex(TranspilerError, ".is neither present in the standard gate."):
            Target.from_configuration(basis_gates=["undefined_gate"])<|MERGE_RESOLUTION|>--- conflicted
+++ resolved
@@ -51,11 +51,6 @@
 from test import QiskitTestCase  # pylint: disable=wrong-import-order
 from test.python.providers.fake_mumbai_v2 import (  # pylint: disable=wrong-import-order
     FakeMumbaiFractionalCX,
-<<<<<<< HEAD
-    FakeGeneva,
-    FakeHanoi,
-=======
->>>>>>> 39f18048
 )
 
 
@@ -1953,12 +1948,6 @@
         self.assertTrue(target.instruction_schedule_map().has("measure", 0))
 
     def test_properties(self):
-<<<<<<< HEAD
-=======
-        fake_backend = Fake5QV1()
-        config = fake_backend.configuration()
-        properties = fake_backend.properties()
->>>>>>> 39f18048
         target = Target.from_configuration(
             basis_gates=self.backend_basis_gates,
             num_qubits=self.backend_num_qubits,
@@ -1969,12 +1958,6 @@
         self.assertEqual(0, target["rz"][(0,)].duration)
 
     def test_properties_with_durations(self):
-<<<<<<< HEAD
-=======
-        fake_backend = Fake5QV1()
-        config = fake_backend.configuration()
-        properties = fake_backend.properties()
->>>>>>> 39f18048
         durations = InstructionDurations([("rz", 0, 0.5)], dt=1.0)
         target = Target.from_configuration(
             basis_gates=self.backend_basis_gates,
@@ -1987,14 +1970,6 @@
         self.assertEqual(0.5, target["rz"][(0,)].duration)
 
     def test_inst_map(self):
-<<<<<<< HEAD
-=======
-        fake_backend = Fake7QPulseV1()
-        config = fake_backend.configuration()
-        properties = fake_backend.properties()
-        defaults = fake_backend.defaults()
-        constraints = TimingConstraints(**config.timing_constraints)
->>>>>>> 39f18048
         target = Target.from_configuration(
             basis_gates=self.backend_basis_gates,
             num_qubits=self.backend_num_qubits,
@@ -2013,11 +1988,6 @@
         )
 
     def test_concurrent_measurements(self):
-<<<<<<< HEAD
-=======
-        fake_backend = Fake5QV1()
-        config = fake_backend.configuration()
->>>>>>> 39f18048
         target = Target.from_configuration(
             basis_gates=self.backend_basis_gates,
             concurrent_measurements=self.backend_meas_map,
