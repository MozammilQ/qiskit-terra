# This code is part of Qiskit.
#
# (C) Copyright IBM 2017, 2024.
#
# This code is licensed under the Apache License, Version 2.0. You may
# obtain a copy of this license in the LICENSE.txt file in the root directory
# of this source tree or at http://www.apache.org/licenses/LICENSE-2.0.
#
# Any modifications or derivative works of this code must retain this
# copyright notice, and modified files need to carry a notice indicating
# that they have been altered from the originals.

"""Utility functions for generating random circuits."""
import numpy as np

from qiskit.circuit import (
    ClassicalRegister,
    QuantumCircuit,
    CircuitInstruction,
)
from qiskit.circuit import Reset
from qiskit.circuit.library import standard_gates
from qiskit.circuit.exceptions import CircuitError
from qiskit.quantum_info.operators.symplectic.clifford_circuits import _BASIS_1Q, _BASIS_2Q

# (Gate class, number of qubits, number of parameters)
gates_1q_data = [
    (standard_gates.IGate, 1, 0),
    (standard_gates.SXGate, 1, 0),
    (standard_gates.XGate, 1, 0),
    (standard_gates.RZGate, 1, 1),
    (standard_gates.RGate, 1, 2),
    (standard_gates.HGate, 1, 0),
    (standard_gates.PhaseGate, 1, 1),
    (standard_gates.RXGate, 1, 1),
    (standard_gates.RYGate, 1, 1),
    (standard_gates.SGate, 1, 0),
    (standard_gates.SdgGate, 1, 0),
    (standard_gates.SXdgGate, 1, 0),
    (standard_gates.TGate, 1, 0),
    (standard_gates.TdgGate, 1, 0),
    (standard_gates.UGate, 1, 3),
    (standard_gates.U1Gate, 1, 1),
    (standard_gates.U2Gate, 1, 2),
    (standard_gates.U3Gate, 1, 3),
    (standard_gates.YGate, 1, 0),
    (standard_gates.ZGate, 1, 0),
]

gates_2q_data = [
    (standard_gates.CXGate, 2, 0),
    (standard_gates.DCXGate, 2, 0),
    (standard_gates.CHGate, 2, 0),
    (standard_gates.CPhaseGate, 2, 1),
    (standard_gates.CRXGate, 2, 1),
    (standard_gates.CRYGate, 2, 1),
    (standard_gates.CRZGate, 2, 1),
    (standard_gates.CSXGate, 2, 0),
    (standard_gates.CUGate, 2, 4),
    (standard_gates.CU1Gate, 2, 1),
    (standard_gates.CU3Gate, 2, 3),
    (standard_gates.CYGate, 2, 0),
    (standard_gates.CZGate, 2, 0),
    (standard_gates.RXXGate, 2, 1),
    (standard_gates.RYYGate, 2, 1),
    (standard_gates.RZZGate, 2, 1),
    (standard_gates.RZXGate, 2, 1),
    (standard_gates.XXMinusYYGate, 2, 2),
    (standard_gates.XXPlusYYGate, 2, 2),
    (standard_gates.ECRGate, 2, 0),
    (standard_gates.CSGate, 2, 0),
    (standard_gates.CSdgGate, 2, 0),
    (standard_gates.SwapGate, 2, 0),
    (standard_gates.iSwapGate, 2, 0),
]


def random_circuit_from_graph(
    interaction_graph,
    min_2q_gate_per_edge: int,
    max_operands: int = 2,
    measure: bool = False,
    conditional: bool = False,
    reset: bool = False,
    seed: bool = None,
    insert_1q_oper: bool = True,
    prob_conditional: float = 0.1,
    prob_reset: float = 0.1,
):
    """Generate random circuit of arbitrary size and form which strictly respects the interaction
    graph passed as argument. Interaction Graph is a graph G=(V, E) where V are the qubits in the
    circuit, and, E is the set of two-qubit gate interactions between two particular qubits in the
    circuit.

    This function will generate a random circuit by randomly selecting gates from the set of
    standard gates in :mod:`qiskit.circuit.library.standard_gates`. User can attach a numerical
    value as a metadata to the edge of the graph indicating the edge weight for that particular edge,
    These edge weights would be normalized to the probabilities for the edges of getting selected.
    If all the edge weights are passed as `None`, then the probability of each qubit-pair of getting
    selected is set to 1/N, where `N` is the number of edges in the interaction_graph passed in,
    i.e each edge is drawn uniformly. If any weight of an edge is set as zero, that particular
    edge will be not be included in the output circuit.

    Passing a list of tuples of control qubit, target qubit and associated probability is also
    acceptable.

    If numerical values are present as probabilities but some/any are None, or negative, this will
    raise a ValueError.

    If `max_operands` is set to 1, then there are no 2Q operations, so no need to take care
    of the edges, in such case the function will return a circuit from the `random_circuit` function,
    which would be passed with the `max_operands` as 1.

    If `max_operands` is set to 2, then in every iteration `N` 2Q gates and qubit-pairs which
    exists in the input interaction graph are chosen at random, the qubit-pairs are also chosen at
    random based on the probability attached to the qubit-pair, the 2Q gates are applied on the
    qubit-pairs which are idle for that particular iteration, this is to make sure that for a particular
    iteration only one circuit layer exists, now, if `insert_1q_oper` is set to True, randomly
    chosen 1Q gates are applied to qubits that are still idle for that particular iteration, after
    applying 2Q gates for that particular iteration.

    Example:

    .. plot::
       :alt: Pass in interaction graph and minimum 2Q gate per edge as a bare minimum.
       :include-source:

       from qiskit.circuit.random.utils import random_circuit_from_graph
       import rustworkx as rx
       pydi_graph = rx.PyDiGraph()
       pydi_graph.add_nodes_from(range(7))
       cp_map = [(0, 1, 0.18), (1, 2, 0.15), (2, 3, 0.15), (3, 4, 0.22), (4, 5, 0.13), (5, 6, 0.17)]
       pydi_graph.add_edges_from(cp_map)
       # cp_map can be passed in directly as interaction_graph
       qc = random_circuit_from_graph(pydi_graph, min_2q_gate_per_edge=1, measure = True)
       qc.draw(output='mpl')

    Args:
        interaction_graph (PyGraph | PyDiGraph | List[Tuple[int, int, float]]): Interaction Graph
        min_2q_gate_per_edge (int): Minimum number of times every qubit-pair must be used
                                    in the random circuit.
        max_operands (int): maximum qubit operands of each gate(should be 1 or 2)
                            (optional, default:2)
        measure (bool): if True, measure all qubits at the end. (optional, default: False)
        conditional (bool): if True, insert middle measurements and conditionals.
                            (optional, default: False)
        reset (bool): if True, insert middle resets. (optional, default: False)
        seed (int): sets random seed. (If `None`, a random seed is chosen) (optional)
        insert_1q_oper (bool): Insert 1Q operations to the circuit. (optional, default: True)
        prob_conditional (float): Probability less than 1.0, this is used to control the occurrence
                                  of conditionals in the circuit. (optional, default: 0.1)
        prob_reset (float): Probability less than 1.0, this is used to control the occurrence of
                            reset in the circuit. (optional, default: 0.1)

    Returns:
        QuantumCircuit: constructed circuit

    Raises:
        CircuitError: When `max_operands` is not 1 or 2.
        CircuitError: When `max_operands` is set to 1, but no 1Q operations are allowed by setting
                      `insert_1q_oper` to false.
        CircuitError: When the interaction graph has no edges, so only 1Q gates are possible in
                      the circuit, but `insert_1q_oper` is set to False.
        ValueError: when any edge have probability None but not all or, any of the probabilities
                    are negative.
    """

    # max_operands should be 1 or 2
    if max_operands not in {1, 2}:
        raise CircuitError("`max_operands` should be either 1 or 2")

    if max_operands == 1 and not insert_1q_oper:
        raise CircuitError(
            "`max_operands` of 1 means only 1Q gates are allowed, but `insert_1q_oper` is False"
        )

    # Declaring variables so lint doesn't complaint.
    num_qubits = 0
    num_edges = None
    edge_list = None
    edges_probs = None

    if isinstance(interaction_graph, list):
        num_edges = len(interaction_graph)
        edge_list = []
        edges_probs = []
        for ctrl, trgt, prob in interaction_graph:
            edge_list.append((ctrl, trgt))
            edges_probs.append(prob)

            if ctrl > num_qubits:
                num_qubits = ctrl

            if trgt > num_qubits:
                num_qubits = trgt

        num_qubits += 1  # ctrl, trgt are qubit indices.
    else:
        num_qubits = interaction_graph.num_nodes()
        num_edges = interaction_graph.num_edges()
        edge_list = interaction_graph.edge_list()
        edges_probs = interaction_graph.edges()

    if num_qubits == 0:
        return QuantumCircuit()

    max_operands = max_operands if num_qubits > max_operands else num_qubits

    if num_edges == 0 and not insert_1q_oper:
        raise CircuitError(
            "There are no edges in the `interaction_graph` so, there could be only 1Q gates, "
            "however `insert_1q_oper` is set to `False`"
        )

    if num_edges == 0 or max_operands == 1:
        # If there is no edge then there could be no 2Q operation
        # or, if only 1Q operations are allowed, then there is no
        # point in considering edges.
        return random_circuit(
            num_qubits=num_qubits,
            depth=min_2q_gate_per_edge,
            max_operands=1,
            measure=measure,
            conditional=conditional,
            reset=reset,
            seed=seed,
        )

    # If any edge weight is zero, just remove that edge from the edge_list
    if 0 in edges_probs:
        edge_list = [edge for edge, edge_prob in zip(edge_list, edges_probs) if not edge_prob == 0]
        edges_probs = [edge_prob for edge_prob in edges_probs if not edge_prob == 0]

    # Now, zeros are filtered out in above if-block.
    # Now, If none of the edges_probs are `None`
    if all(edges_probs):

        # edge weights in interaction_graph must be positive
        for prob in edges_probs:
            if prob < 0:
                raise ValueError("Probabilities cannot be negative")

        # Normalize edge weights if not already normalized.
        if not np.isclose(np.sum(edges_probs), 1.000, rtol=0.001):
            edges_probs = edges_probs / np.sum(edges_probs)

    # If any of the values of the probability is None, then it would raise an error.
    elif any(edges_probs):
        raise ValueError(
            "Some of the probabilities of a qubit-pair getting selected is `None`"
            " It should either be all `None` or all positive numerical weights. "
        )

    # If all edge weights are none, assume the weight of each edge to be 1/N.
    elif None in edges_probs:
        edges_probs = [1.0 / num_edges for _ in range(num_edges)]

    gates_2q = np.array(
        gates_2q_data,
        dtype=[("class", object), ("num_qubits", np.int64), ("num_params", np.int64)],
    )

    if insert_1q_oper:
        gates_1q = np.array(gates_1q_data, dtype=gates_2q.dtype)

    qc = QuantumCircuit(num_qubits)

    if measure or conditional:
        cr = ClassicalRegister(num_qubits, "c")
        qc.add_register(cr)

    if seed is None:
        seed = np.random.randint(0, np.iinfo(np.int32).max)
    rng = np.random.default_rng(seed)

    qubits = np.array(qc.qubits, dtype=object, copy=True)

    edges_used = {edge: 0 for edge in edge_list}

    # Declaring variables, so that lint doesn't complaint.
    reset_2q = None
    cond_val_2q = None
    cond_val_1q = None

    # If conditional is not required, there is no need to calculate random numbers.
    # But, since the variables are required in the for-loop so let's get an array of false.
    if not conditional:
        cond_1q = np.zeros(num_qubits, dtype=bool)
        cond_2q = np.zeros(num_edges, dtype=bool)

    # Similarly, if resets are not required, then since, the variable is required
    # in the for-loop, let's get an array of false.
    if not reset:
        reset_2q = np.zeros(num_edges, dtype=bool)

    # This loop will keep on applying gates to qubits until every qubit-pair
    # has 2Q operations applied at-least `min_2q_gate_per_edge` times.
    while not all(np.array(list(edges_used.values())) >= min_2q_gate_per_edge):

        qubit_idx_used = set()
        qubit_idx_not_used = set(range(num_qubits))

        # normalized edge weights represent the probability with which each qubit-pair
        # interaction is inserted into a layer.
        edge_choices = rng.choice(
            edge_list,
            size=num_edges,
            replace=True,
            p=edges_probs,
        )
        gate_choices = rng.choice(gates_2q, size=num_edges, replace=True)

        cumsum_params = np.cumsum(gate_choices["num_params"], dtype=np.int64)
        parameters = rng.uniform(0, 2 * np.pi, size=cumsum_params[-1])

        # If reset is required, then, generating a random boolean matrix of
        # num_edges x 2, corresponding to probable reset on both control and
        # target qubits of the edge from the edge_list.
        if reset:
            reset_2q = rng.random(size=(num_edges, 2)) < prob_reset

        if conditional:
            cond_2q = rng.random(size=len(gate_choices)) < prob_conditional
            cond_val_2q = rng.integers(0, 1 << min(num_qubits, 63), size=np.count_nonzero(cond_2q))
            clbit_2q_idx = 0

        for gate, num_gate_params, edge, is_cond_2q, is_rst in zip(
            gate_choices["class"],
            gate_choices["num_params"],
            edge_choices,
            cond_2q,
            reset_2q,
        ):

            control_qubit, target_qubit = tuple(edge)

            # make the instructions only when it has to be added to any of the target or control
            # qubits.
            if control_qubit in qubit_idx_not_used and target_qubit in qubit_idx_not_used:

                # For every edge there are two probabilistically generated boolean values corresponding
                # to control, target qubits of the edge
                # an idle qubit for a particular iteration on which reset is applied is considered idle.

                if reset:
                    is_rst_control, is_rst_target = is_rst
                    rst_oper = Reset()
                    if is_rst_control:
                        qc._append(
                            CircuitInstruction(
                                operation=rst_oper,
                                qubits=[qubits[control_qubit]],
                            )
                        )

                    if is_rst_target:
                        qc._append(
                            CircuitInstruction(
                                operation=rst_oper,
                                qubits=[qubits[target_qubit]],
                            )
                        )

                params = parameters[:num_gate_params]
                parameters = parameters[num_gate_params:]
                current_instr = gate(*params)

                if is_cond_2q:
                    qc.measure(qc.qubits, cr)
                    # The condition values are required to be bigints, not Numpy's fixed-width type.
                    current_instr = current_instr.c_if(cr, int(cond_val_2q[clbit_2q_idx]))
                    clbit_2q_idx += 1

                qc._append(
                    CircuitInstruction(
                        operation=current_instr,
                        qubits=[qubits[control_qubit], qubits[target_qubit]],
                    )
                )

                qubit_idx_used.update(set(edge))
                qubit_idx_not_used = qubit_idx_not_used - qubit_idx_used
                edges_used[(control_qubit, target_qubit)] += 1

        if insert_1q_oper:
            num_unused_qubits = len(qubit_idx_not_used)
            if not num_unused_qubits == 0:

                # Calculating for conditionals to make even the 1Q operations
                # probabilistically conditional.
                if conditional:
                    cond_1q = rng.random(size=num_unused_qubits) < prob_conditional
                    cond_val_1q = rng.integers(
                        0, 1 << min(num_qubits, 63), size=np.count_nonzero(cond_1q)
                    )
                    clbit_1q_idx = 0

                # Some extra 1Q Gate in to fill qubits which are still idle for this
                # particular while iteration.
                extra_1q_gates = rng.choice(gates_1q, size=len(qubit_idx_not_used), replace=True)

                cumsum_params = np.cumsum(extra_1q_gates["num_params"], dtype=np.int64)
                parameters_1q = rng.uniform(0, 2 * np.pi, size=cumsum_params[-1])

                for gate_1q, num_gate_params, qubit_idx, is_cond_1q in zip(
                    extra_1q_gates["class"],
                    extra_1q_gates["num_params"],
                    qubit_idx_not_used,
                    cond_1q,
                ):
                    params_1q = parameters_1q[:num_gate_params]
                    parameters_1q = parameters_1q[num_gate_params:]
                    current_instr = gate_1q(*params_1q)

                    if is_cond_1q:
                        qc.measure(qc.qubits, cr)
                        # The condition values are required to be bigints, not Numpy's fixed-width type.
                        current_instr = current_instr.c_if(cr, int(cond_val_1q[clbit_1q_idx]))
                        clbit_1q_idx += 1

                    qc._append(
                        CircuitInstruction(
                            operation=current_instr,
                            qubits=[qubits[qubit_idx]],
                        )
                    )

    if measure:
        qc.measure(qc.qubits, cr)

    return qc


def random_circuit(
    num_qubits,
    depth,
    max_operands=4,
    measure=False,
    conditional=False,
    reset=False,
    seed=None,
    num_operand_distribution: dict = None,
):
    """Generate random circuit of arbitrary size and form.

    This function will generate a random circuit by randomly selecting gates
    from the set of standard gates in :mod:`qiskit.circuit.library.standard_gates`. For example:

    .. plot::
       :alt: Circuit diagram output by the previous code.
       :include-source:

       from qiskit.circuit.random import random_circuit

       circ = random_circuit(2, 2, measure=True)
       circ.draw(output='mpl')

    Args:
        num_qubits (int): number of quantum wires
        depth (int): layers of operations (i.e. critical path length)
        max_operands (int): maximum qubit operands of each gate (between 1 and 4)
        measure (bool): if True, measure all qubits at the end
        conditional (bool): if True, insert middle measurements and conditionals
        reset (bool): if True, insert middle resets
        seed (int): sets random seed (optional)
<<<<<<< HEAD
        num_operand_distribution (dict): a distribution of gates that specifies the ratio of 1-qubit,
                                         2-qubit, 3-qubit, ..., n-qubit gates in the random circuit.
                                         Expect a deviation from the specified ratios that depends
                                         on the size of the requested random circuit. (optional)
=======
        num_operand_distribution (dict): a distribution of gates that specifies the ratio
            of 1-qubit, 2-qubit, 3-qubit, ..., n-qubit gates in the random circuit. Expect a
            deviation from the specified ratios that depends on the size of the requested
            random circuit. (optional)
>>>>>>> a88ed606

    Returns:
        QuantumCircuit: constructed circuit

    Raises:
        CircuitError: when invalid options given
    """
    if seed is None:
        seed = np.random.randint(0, np.iinfo(np.int32).max)
    rng = np.random.default_rng(seed)

    if num_operand_distribution:
        if min(num_operand_distribution.keys()) < 1 or max(num_operand_distribution.keys()) > 4:
            raise CircuitError("'num_operand_distribution' must have keys between 1 and 4")
        for key, prob in num_operand_distribution.items():
            if key > num_qubits and prob != 0.0:
                raise CircuitError(
                    f"'num_operand_distribution' cannot have {key}-qubit gates"
                    f" for circuit with {num_qubits} qubits"
                )
        num_operand_distribution = dict(sorted(num_operand_distribution.items()))

    if not num_operand_distribution and max_operands:
        if max_operands < 1 or max_operands > 4:
            raise CircuitError("max_operands must be between 1 and 4")
        max_operands = max_operands if num_qubits > max_operands else num_qubits
        rand_dist = rng.dirichlet(
            np.ones(max_operands)
        )  # This will create a random distribution that sums to 1
        num_operand_distribution = {i + 1: rand_dist[i] for i in range(max_operands)}
        num_operand_distribution = dict(sorted(num_operand_distribution.items()))

    # Here we will use np.isclose() because very rarely there might be floating
    # point precision errors
    if not np.isclose(sum(num_operand_distribution.values()), 1):
        raise CircuitError("The sum of all the values in 'num_operand_distribution' is not 1.")

    if num_qubits == 0:
        return QuantumCircuit()

    gates_3q = [
        (standard_gates.CCXGate, 3, 0),
        (standard_gates.CSwapGate, 3, 0),
        (standard_gates.CCZGate, 3, 0),
        (standard_gates.RCCXGate, 3, 0),
    ]

    gates_4q = [
        (standard_gates.C3SXGate, 4, 0),
        (standard_gates.RC3XGate, 4, 0),
    ]

    gates_1q = np.array(
        gates_1q_data + [(Reset, 1, 0)] if reset else gates_1q_data,
        dtype=[("class", object), ("num_qubits", np.int64), ("num_params", np.int64)],
    )

    gates_2q = np.array(gates_2q_data, dtype=gates_1q.dtype)
    gates_3q = np.array(gates_3q, dtype=gates_1q.dtype)
    gates_4q = np.array(gates_4q, dtype=gates_1q.dtype)

    all_gate_lists = [gates_1q, gates_2q, gates_3q, gates_4q]

    # Here we will create a list 'gates_to_consider' that will have a
    # subset of different n-qubit gates and will also create a list for
    # ratio (or probability) for each gates
    gates_to_consider = []
    distribution = []
    for n_qubits, ratio in num_operand_distribution.items():
        gate_list = all_gate_lists[n_qubits - 1]
        gates_to_consider.extend(gate_list)
        distribution.extend([ratio / len(gate_list)] * len(gate_list))

    gates = np.array(gates_to_consider, dtype=gates_1q.dtype)

    qc = QuantumCircuit(num_qubits)

    if measure or conditional:
        cr = ClassicalRegister(num_qubits, "c")
        qc.add_register(cr)

    qubits = np.array(qc.qubits, dtype=object, copy=True)

    # Counter to keep track of number of different gate types
    counter = np.zeros(len(all_gate_lists) + 1, dtype=np.int64)
    total_gates = 0

    # Apply arbitrary random operations in layers across all qubits.
    for layer_number in range(depth):
        # We generate all the randomness for the layer in one go, to avoid many separate calls to
        # the randomization routines, which can be fairly slow.

        # This reliably draws too much randomness, but it's less expensive than looping over more
        # calls to the rng. After, trim it down by finding the point when we've used all the qubits.

        # Due to the stochastic nature of generating a random circuit, the resulting ratios
        # may not precisely match the specified values from `num_operand_distribution`. Expect
        # greater deviations from the target ratios in quantum circuits with fewer qubits and
        # shallower depths, and smaller deviations in larger and deeper quantum circuits.
        # For more information on how the distribution changes with number of qubits and depth
        # refer to the pull request #12483 on Qiskit GitHub.

        gate_specs = rng.choice(gates, size=len(qubits), p=distribution)
        cumulative_qubits = np.cumsum(gate_specs["num_qubits"], dtype=np.int64)

        # Efficiently find the point in the list where the total gates would use as many as
        # possible of, but not more than, the number of qubits in the layer.  If there's slack, fill
        # it with 1q gates.
        max_index = np.searchsorted(cumulative_qubits, num_qubits, side="right")
        gate_specs = gate_specs[:max_index]

        slack = num_qubits - cumulative_qubits[max_index - 1]

        # Updating the counter for 1-qubit, 2-qubit, 3-qubit and 4-qubit gates
        gate_qubits = gate_specs["num_qubits"]
        counter += np.bincount(gate_qubits, minlength=len(all_gate_lists) + 1)

        total_gates += len(gate_specs)

        # Slack handling loop, this loop will add gates to fill
        # the slack while respecting the 'num_operand_distribution'
        while slack > 0:
            gate_added_flag = False

            for key, dist in sorted(num_operand_distribution.items(), reverse=True):
                if slack >= key and counter[key] / total_gates < dist:
                    gate_to_add = np.array(
                        all_gate_lists[key - 1][rng.integers(0, len(all_gate_lists[key - 1]))]
                    )
                    gate_specs = np.hstack((gate_specs, gate_to_add))
                    counter[key] += 1
                    total_gates += 1
                    slack -= key
                    gate_added_flag = True
            if not gate_added_flag:
                break

        # For efficiency in the Python loop, this uses Numpy vectorization to pre-calculate the
        # indices into the lists of qubits and parameters for every gate, and then suitably
        # randomizes those lists.
        q_indices = np.empty(len(gate_specs) + 1, dtype=np.int64)
        p_indices = np.empty(len(gate_specs) + 1, dtype=np.int64)
        q_indices[0] = p_indices[0] = 0
        np.cumsum(gate_specs["num_qubits"], out=q_indices[1:])
        np.cumsum(gate_specs["num_params"], out=p_indices[1:])
        parameters = rng.uniform(0, 2 * np.pi, size=p_indices[-1])
        rng.shuffle(qubits)

        # We've now generated everything we're going to need.  Now just to add everything.  The
        # conditional check is outside the two loops to make the more common case of no conditionals
        # faster, since in Python we don't have a compiler to do this for us.
        if conditional and layer_number != 0:
            is_conditional = rng.random(size=len(gate_specs)) < 0.1
            condition_values = rng.integers(
                0, 1 << min(num_qubits, 63), size=np.count_nonzero(is_conditional)
            )
            c_ptr = 0
            for current_gate, q_start, q_end, p_start, p_end, is_cond in zip(
                gate_specs["class"],
                q_indices[:-1],
                q_indices[1:],
                p_indices[:-1],
                p_indices[1:],
                is_conditional,
            ):
                current_instr = current_gate(*parameters[p_start:p_end])

                if is_cond:
                    qc.measure(qc.qubits, cr)
                    # The condition values are required to be bigints, not Numpy's fixed-width type.
<<<<<<< HEAD
                    current_instr = current_instr.c_if(cr, int(condition_values[c_ptr]))
                    c_ptr += 1

                qc._append(
                    CircuitInstruction(operation=current_instr, qubits=qubits[q_start:q_end])
                )
=======
                    with qc.if_test((cr, int(condition_values[c_ptr]))):
                        c_ptr += 1
                        qc._append(
                            CircuitInstruction(operation=operation, qubits=qubits[q_start:q_end])
                        )
                else:
                    qc._append(
                        CircuitInstruction(operation=operation, qubits=qubits[q_start:q_end])
                    )
>>>>>>> a88ed606
        else:
            for current_gate, q_start, q_end, p_start, p_end in zip(
                gate_specs["class"], q_indices[:-1], q_indices[1:], p_indices[:-1], p_indices[1:]
            ):
                current_instr = current_gate(*parameters[p_start:p_end])
                qc._append(
                    CircuitInstruction(operation=current_instr, qubits=qubits[q_start:q_end])
                )
    if measure:
        qc.measure(qc.qubits, cr)

    return qc


def random_clifford_circuit(num_qubits, num_gates, gates="all", seed=None):
    """Generate a pseudo-random Clifford circuit.

    This function will generate a Clifford circuit by randomly selecting the chosen amount of Clifford
    gates from the set of standard gates in :mod:`qiskit.circuit.library.standard_gates`. For example:

    .. plot::
       :alt: Circuit diagram output by the previous code.
       :include-source:

       from qiskit.circuit.random import random_clifford_circuit

       circ = random_clifford_circuit(num_qubits=2, num_gates=6)
       circ.draw(output='mpl')

    Args:
        num_qubits (int): number of quantum wires.
        num_gates (int): number of gates in the circuit.
        gates (list[str]): optional list of Clifford gate names to randomly sample from.
                           If ``"all"`` (default), use all Clifford gates in the standard library.
        seed (int | np.random.Generator): sets random seed/generator (optional).

    Returns:
        QuantumCircuit: constructed circuit
    """

    gates_1q = list(set(_BASIS_1Q.keys()) - {"v", "w", "id", "iden", "sinv"})
    gates_2q = list(_BASIS_2Q.keys())

    if gates == "all":
        if num_qubits == 1:
            gates = gates_1q
        else:
            gates = gates_1q + gates_2q

    instructions = {
        "i": (standard_gates.IGate(), 1),
        "x": (standard_gates.XGate(), 1),
        "y": (standard_gates.YGate(), 1),
        "z": (standard_gates.ZGate(), 1),
        "h": (standard_gates.HGate(), 1),
        "s": (standard_gates.SGate(), 1),
        "sdg": (standard_gates.SdgGate(), 1),
        "sx": (standard_gates.SXGate(), 1),
        "sxdg": (standard_gates.SXdgGate(), 1),
        "cx": (standard_gates.CXGate(), 2),
        "cy": (standard_gates.CYGate(), 2),
        "cz": (standard_gates.CZGate(), 2),
        "swap": (standard_gates.SwapGate(), 2),
        "iswap": (standard_gates.iSwapGate(), 2),
        "ecr": (standard_gates.ECRGate(), 2),
        "dcx": (standard_gates.DCXGate(), 2),
    }

    if isinstance(seed, np.random.Generator):
        rng = seed
    else:
        rng = np.random.default_rng(seed)

    samples = rng.choice(gates, num_gates)

    circ = QuantumCircuit(num_qubits)

    for name in samples:
        gate, nqargs = instructions[name]
        qargs = rng.choice(range(num_qubits), nqargs, replace=False).tolist()
        circ.append(gate, qargs, copy=False)

    return circ<|MERGE_RESOLUTION|>--- conflicted
+++ resolved
@@ -463,18 +463,10 @@
         conditional (bool): if True, insert middle measurements and conditionals
         reset (bool): if True, insert middle resets
         seed (int): sets random seed (optional)
-<<<<<<< HEAD
         num_operand_distribution (dict): a distribution of gates that specifies the ratio of 1-qubit,
                                          2-qubit, 3-qubit, ..., n-qubit gates in the random circuit.
                                          Expect a deviation from the specified ratios that depends
                                          on the size of the requested random circuit. (optional)
-=======
-        num_operand_distribution (dict): a distribution of gates that specifies the ratio
-            of 1-qubit, 2-qubit, 3-qubit, ..., n-qubit gates in the random circuit. Expect a
-            deviation from the specified ratios that depends on the size of the requested
-            random circuit. (optional)
->>>>>>> a88ed606
-
     Returns:
         QuantumCircuit: constructed circuit
 
@@ -644,14 +636,6 @@
                 if is_cond:
                     qc.measure(qc.qubits, cr)
                     # The condition values are required to be bigints, not Numpy's fixed-width type.
-<<<<<<< HEAD
-                    current_instr = current_instr.c_if(cr, int(condition_values[c_ptr]))
-                    c_ptr += 1
-
-                qc._append(
-                    CircuitInstruction(operation=current_instr, qubits=qubits[q_start:q_end])
-                )
-=======
                     with qc.if_test((cr, int(condition_values[c_ptr]))):
                         c_ptr += 1
                         qc._append(
@@ -661,7 +645,6 @@
                     qc._append(
                         CircuitInstruction(operation=operation, qubits=qubits[q_start:q_end])
                     )
->>>>>>> a88ed606
         else:
             for current_gate, q_start, q_end, p_start, p_end in zip(
                 gate_specs["class"], q_indices[:-1], q_indices[1:], p_indices[:-1], p_indices[1:]
