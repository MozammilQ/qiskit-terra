# This code is part of Qiskit.
#
# (C) Copyright IBM 2020.
#
# This code is licensed under the Apache License, Version 2.0. You may
# obtain a copy of this license in the LICENSE.txt file in the root directory
# of this source tree or at http://www.apache.org/licenses/LICENSE-2.0.
#
# Any modifications or derivative works of this code must retain this
# copyright notice, and modified files need to carry a notice indicating
# that they have been altered from the originals.

"""Durations of instructions, one of transpiler configurations."""
from __future__ import annotations
import logging
from typing import Optional, List, Tuple, Union, Iterable

import qiskit.circuit
from qiskit.circuit import Barrier, Delay
from qiskit.circuit import Instruction, ParameterExpression
from qiskit.circuit.duration import duration_in_dt
from qiskit.providers import Backend, BackendV1, BackendV2
from qiskit.transpiler.exceptions import TranspilerError
from qiskit.utils.units import apply_prefix

logger = logging.getLogger(__name__)


class InstructionDurations:
    """Helper class to provide durations of instructions for scheduling.

    It stores durations (gate lengths) and dt to be used at the scheduling stage of transpiling.
    It can be constructed from ``backend`` or ``instruction_durations``,
    which is an argument of :func:`transpile`. The duration of an instruction depends on the
    instruction (given by name), the qubits, and optionally the parameters of the instruction.
    Note that these fields are used as keys in dictionaries that are used to retrieve the
    instruction durations. Therefore, users must use the exact same parameter value to retrieve
    an instruction duration as the value with which it was added.
    """

    def __init__(
        self, instruction_durations: "InstructionDurationsType" | None = None, dt: float = None
    ):
        self.duration_by_name: dict[str, tuple[float, str]] = {}
        self.duration_by_name_qubits: dict[tuple[str, tuple[int, ...]], tuple[float, str]] = {}
        self.duration_by_name_qubits_params: dict[
            tuple[str, tuple[int, ...], tuple[float, ...]], tuple[float, str]
        ] = {}
        self.dt = dt
        if instruction_durations:
            self.update(instruction_durations)

    def __str__(self):
        """Return a string representation of all stored durations."""
        string = ""
        for k, v in self.duration_by_name.items():
            string += k
            string += ": "
            string += str(v[0]) + " " + v[1]
            string += "\n"
        for k, v in self.duration_by_name_qubits.items():
            string += k[0] + str(k[1])
            string += ": "
            string += str(v[0]) + " " + v[1]
            string += "\n"
        return string

    @classmethod
    def from_backend(cls, backend: Backend):
        """Construct an :class:`InstructionDurations` object from the backend.

        Args:
            backend: backend from which durations (gate lengths) and dt are extracted.

        Returns:
            InstructionDurations: The InstructionDurations constructed from backend.

        Raises:
            TranspilerError: If dt and dtm is different in the backend.
        """

        # All durations in seconds in gate_length
        instruction_durations = []
<<<<<<< HEAD
        dt = None

        # Logic to handle if backend is sub-class of old BackendV1
        if isinstance(backend, BackendV1):
            backend_properties = backend.properties()
            if hasattr(backend_properties, "_gates"):
                for gate, insts in backend_properties._gates.items():
                    for qubits, props in insts.items():
                        if "gate_length" in props:
                            gate_length = props["gate_length"][0]  # Ignore datetime at index 1
                            instruction_durations.append((gate, qubits, gate_length, "s"))
                for q, props in backend.properties()._qubits.items():
                    if "readout_length" in props:
                        readout_length = props["readout_length"][0]  # Ignore datetime at index 1
                        instruction_durations.append(("measure", [q], readout_length, "s"))

            try:
                dt = backend.configuration().dt
            except AttributeError:
                pass

        # Logic to handle if backend is sub-class is BackendV2
        elif isinstance(backend, BackendV2):
            target = backend.target
            inst_with_no_props = {"delay"}
            inst_duration = None
            for name in target.operation_names:
                for qubits, inst_props in target._gate_map[name].items():
                    if name in inst_with_no_props:
                        # Setting the duration for 'delay' to zero.
                        inst_duration = 0.0
                    else:
                        try:
                            inst_duration = inst_props.duration
                        except AttributeError:
                            logger.info("%s on %s did not report any duration", name, qubits)
                            continue
                    instruction_durations.append((name, qubits, inst_duration, "s"))

            try:
                dt = target.dt
            except AttributeError:
                logger.info("Backend Target didn't report any dt")
=======
        backend_properties = backend.properties()
        if hasattr(backend_properties, "_gates"):
            for gate, insts in backend_properties._gates.items():
                for qubits, props in insts.items():
                    if "gate_length" in props:
                        gate_length = props["gate_length"][0]  # Throw away datetime at index 1
                        instruction_durations.append((gate, qubits, gate_length, "s"))
            for q, props in backend.properties()._qubits.items():
                if "readout_length" in props:
                    readout_length = props["readout_length"][0]  # Throw away datetime at index 1
                    instruction_durations.append(("measure", [q], readout_length, "s"))

        try:
            dt = backend.configuration().dt
        except AttributeError:
            dt = None
>>>>>>> c70ece98

        return cls(instruction_durations, dt=dt)

    def update(self, inst_durations: "InstructionDurationsType" | None, dt: float = None):
        """Update self with inst_durations (inst_durations overwrite self).

        Args:
            inst_durations: Instruction durations to be merged into self (overwriting self).
            dt: Sampling duration in seconds of the target backend.

        Returns:
            InstructionDurations: The updated InstructionDurations.

        Raises:
            TranspilerError: If the format of instruction_durations is invalid.
        """
        if dt:
            self.dt = dt

        if inst_durations is None:
            return self

        if isinstance(inst_durations, InstructionDurations):
            self.duration_by_name.update(inst_durations.duration_by_name)
            self.duration_by_name_qubits.update(inst_durations.duration_by_name_qubits)
            self.duration_by_name_qubits_params.update(
                inst_durations.duration_by_name_qubits_params
            )
        else:
            for i, items in enumerate(inst_durations):
                if not isinstance(items[-1], str):
                    items = (*items, "dt")  # set default unit

                if len(items) == 4:  # (inst_name, qubits, duration, unit)
                    inst_durations[i] = (*items[:3], None, items[3])
                else:
                    inst_durations[i] = items

                # assert (inst_name, qubits, duration, parameters, unit)
                if len(inst_durations[i]) != 5:
                    raise TranspilerError(
                        "Each entry of inst_durations dictionary must be "
                        "(inst_name, qubits, duration) or "
                        "(inst_name, qubits, duration, unit) or"
                        "(inst_name, qubits, duration, parameters) or"
                        "(inst_name, qubits, duration, parameters, unit) "
                        f"received {inst_durations[i]}."
                    )

                if inst_durations[i][2] is None:
                    raise TranspilerError(f"None duration for {inst_durations[i]}.")

            for name, qubits, duration, parameters, unit in inst_durations:
                if isinstance(qubits, int):
                    qubits = [qubits]

                if isinstance(parameters, (int, float)):
                    parameters = [parameters]

                if qubits is None:
                    self.duration_by_name[name] = duration, unit
                elif parameters is None:
                    self.duration_by_name_qubits[(name, tuple(qubits))] = duration, unit
                else:
                    key = (name, tuple(qubits), tuple(parameters))
                    self.duration_by_name_qubits_params[key] = duration, unit

        return self

    def get(
        self,
        inst: str | qiskit.circuit.Instruction,
        qubits: int | list[int],
        unit: str = "dt",
        parameters: list[float] | None = None,
    ) -> float:
        """Get the duration of the instruction with the name, qubits, and parameters.

        Some instructions may have a parameter dependent duration.

        Args:
            inst: An instruction or its name to be queried.
            qubits: Qubit indices that the instruction acts on.
            unit: The unit of duration to be returned. It must be 's' or 'dt'.
            parameters: The value of the parameters of the desired instruction.

        Returns:
            float|int: The duration of the instruction on the qubits.

        Raises:
            TranspilerError: No duration is defined for the instruction.
        """
        if isinstance(inst, Barrier):
            return 0
        elif isinstance(inst, Delay):
            return self._convert_unit(inst.duration, inst.unit, unit)

        if isinstance(inst, Instruction):
            inst_name = inst.name
        else:
            inst_name = inst

        if isinstance(qubits, int):
            qubits = [qubits]

        try:
            return self._get(inst_name, qubits, unit, parameters)
        except TranspilerError as ex:
            raise TranspilerError(
                f"Duration of {inst_name} on qubits {qubits} is not found."
            ) from ex

    def _get(
        self,
        name: str,
        qubits: list[int],
        to_unit: str,
        parameters: Iterable[float] | None = None,
    ) -> float:
        """Get the duration of the instruction with the name, qubits, and parameters."""
        if name == "barrier":
            return 0

        if parameters is not None:
            key = (name, tuple(qubits), tuple(parameters))
        else:
            key = (name, tuple(qubits))

        if key in self.duration_by_name_qubits_params:
            duration, unit = self.duration_by_name_qubits_params[key]
        elif key in self.duration_by_name_qubits:
            duration, unit = self.duration_by_name_qubits[key]
        elif name in self.duration_by_name:
            duration, unit = self.duration_by_name[name]
        else:
            raise TranspilerError(f"No value is found for key={key}")

        return self._convert_unit(duration, unit, to_unit)

    def _convert_unit(self, duration: float, from_unit: str, to_unit: str) -> float:
        if from_unit.endswith("s") and from_unit != "s":
            duration = apply_prefix(duration, from_unit)
            from_unit = "s"

        # assert both from_unit and to_unit in {'s', 'dt'}
        if from_unit == to_unit:
            return duration

        if self.dt is None:
            raise TranspilerError(
                f"dt is necessary to convert durations from '{from_unit}' to '{to_unit}'"
            )
        if from_unit == "s" and to_unit == "dt":
            if isinstance(duration, ParameterExpression):
                return duration / self.dt
            return duration_in_dt(duration, self.dt)
        elif from_unit == "dt" and to_unit == "s":
            return duration * self.dt
        else:
            raise TranspilerError(f"Conversion from '{from_unit}' to '{to_unit}' is not supported")

    def units_used(self) -> set[str]:
        """Get the set of all units used in this instruction durations.

        Returns:
            Set of units used in this instruction durations.
        """
        units_used = set()
        for _, unit in self.duration_by_name_qubits.values():
            units_used.add(unit)
        for _, unit in self.duration_by_name.values():
            units_used.add(unit)
        return units_used


InstructionDurationsType = Union[
    List[Tuple[str, Optional[Iterable[int]], float, Optional[Iterable[float]], str]],
    List[Tuple[str, Optional[Iterable[int]], float, Optional[Iterable[float]]]],
    List[Tuple[str, Optional[Iterable[int]], float, str]],
    List[Tuple[str, Optional[Iterable[int]], float]],
    InstructionDurations,
]
"""List of tuples representing (instruction name, qubits indices, parameters, duration)."""<|MERGE_RESOLUTION|>--- conflicted
+++ resolved
@@ -81,7 +81,6 @@
 
         # All durations in seconds in gate_length
         instruction_durations = []
-<<<<<<< HEAD
         dt = None
 
         # Logic to handle if backend is sub-class of old BackendV1
@@ -125,24 +124,7 @@
                 dt = target.dt
             except AttributeError:
                 logger.info("Backend Target didn't report any dt")
-=======
-        backend_properties = backend.properties()
-        if hasattr(backend_properties, "_gates"):
-            for gate, insts in backend_properties._gates.items():
-                for qubits, props in insts.items():
-                    if "gate_length" in props:
-                        gate_length = props["gate_length"][0]  # Throw away datetime at index 1
-                        instruction_durations.append((gate, qubits, gate_length, "s"))
-            for q, props in backend.properties()._qubits.items():
-                if "readout_length" in props:
-                    readout_length = props["readout_length"][0]  # Throw away datetime at index 1
-                    instruction_durations.append(("measure", [q], readout_length, "s"))
-
-        try:
-            dt = backend.configuration().dt
-        except AttributeError:
-            dt = None
->>>>>>> c70ece98
+
 
         return cls(instruction_durations, dt=dt)
 
